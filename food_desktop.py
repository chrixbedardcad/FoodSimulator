--- conflicted
+++ resolved
@@ -51,32 +51,11 @@
 # Some historical bundles of the simulator stored recipe artwork in a directory
 # spelled ``recipies``.  Newer builds use the correctly spelled ``recipes``
 # folder, but we still want to support the existing assets without requiring
-<<<<<<< HEAD
-# players to rename files manually.  We therefore search both locations,
-# preferring the modern directory but falling back to the legacy one whenever a
-# specific asset is missing.
-_LEGACY_RECIPE_ASSET_DIR = ASSET_DIR / "recipies"
-
-_RECIPE_ASSET_DIRS = []
-if RECIPE_ASSET_DIR.exists():
-    _RECIPE_ASSET_DIRS.append(RECIPE_ASSET_DIR)
-if _LEGACY_RECIPE_ASSET_DIR.exists() and _LEGACY_RECIPE_ASSET_DIR not in _RECIPE_ASSET_DIRS:
-    _RECIPE_ASSET_DIRS.append(_LEGACY_RECIPE_ASSET_DIR)
-
-if _RECIPE_ASSET_DIRS:
-    # Keep ``RECIPE_ASSET_DIR`` pointing at the preferred directory so existing
-    # call sites that display relative paths retain the modern spelling.
-    RECIPE_ASSET_DIR = _RECIPE_ASSET_DIRS[0]
-else:
-    # Ensure the search loop still runs even when neither directory exists.
-    _RECIPE_ASSET_DIRS = [RECIPE_ASSET_DIR]
-=======
 # players to rename files manually.  If the preferred directory is missing we
 # fall back to the legacy location.
 _LEGACY_RECIPE_ASSET_DIR = ASSET_DIR / "recipies"
 if not RECIPE_ASSET_DIR.exists() and _LEGACY_RECIPE_ASSET_DIR.exists():
     RECIPE_ASSET_DIR = _LEGACY_RECIPE_ASSET_DIR
->>>>>>> 388c5621
 
 
 TASTE_ICON_FILES: Mapping[str, str] = {
