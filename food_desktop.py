"""Desktop GUI harness for Food Deck Simulator.

This module provides a Tkinter-based application that reuses the shared
`food_api` rules so designers can explore the card game with a richer visual
interface.  The gameplay loop mirrors the CLI version in ``food_game.py``: pick
chefs, choose a market basket, draw ingredient hands, and cook trios to chase high
scores.  No networking is involved—everything runs in-process on top of the
existing data files.
"""
from __future__ import annotations

import math
import random
import re
import tkinter as tk
from collections import Counter
from dataclasses import dataclass
from pathlib import Path
from tkinter import messagebox
from typing import Callable, Dict, Iterable, List, Mapping, Optional, Sequence, Tuple

from tkinter import ttk
from PIL import Image, ImageDraw, ImageFont, ImageTk

from food_api import (
    DEFAULT_HAND_SIZE,
    DEFAULT_PICK_SIZE,
    DEFAULT_CHEFS_JSON,
    DEFAULT_INGREDIENTS_JSON,
    DEFAULT_RECIPES_JSON,
    DEFAULT_SEASONINGS_JSON,
    DEFAULT_TASTE_JSON,
    DEFAULT_BASKETS_JSON,
    DEFAULT_DISH_MATRIX_JSON,
    Chef,
    DishMatrixEntry,
    GameData,
    Ingredient,
    Seasoning,
    SimulationConfig,
    describe_family_pattern,
    describe_flavor_pattern,
    quantize_multiplier,
    build_market_deck,
)
ASSET_DIR = Path(__file__).resolve().parent
ICON_ASSET_DIR = ASSET_DIR / "icons"
INGREDIENT_ASSET_DIR = ASSET_DIR / "Ingredients"
RECIPE_ASSET_DIR = ASSET_DIR / "recipes"

# Some historical bundles of the simulator stored recipe artwork in a directory
# spelled ``recipies``.  Newer builds use the correctly spelled ``recipes``
# folder, but we still want to support the existing assets without requiring
<<<<<<< HEAD
# players to rename files manually.  We therefore search both locations at
# runtime, preferring the modern directory while gracefully falling back to the
# legacy one whenever a specific asset is missing.
_LEGACY_RECIPE_ASSET_DIR = ASSET_DIR / "recipies"
=======
# players to rename files manually.  If the preferred directory is missing we
# fall back to the legacy location.
_LEGACY_RECIPE_ASSET_DIR = ASSET_DIR / "recipies"
if not RECIPE_ASSET_DIR.exists() and _LEGACY_RECIPE_ASSET_DIR.exists():
    RECIPE_ASSET_DIR = _LEGACY_RECIPE_ASSET_DIR
>>>>>>> 5e9fc919


TASTE_ICON_FILES: Mapping[str, str] = {
    "Sweet": "Sweet.png",
    "Salty": "Salty.png",
    "Sour": "Sour.png",
    "Umami": "Umami.png",
    "Bitter": "Bitter.png",
}


FAMILY_ICON_FILES: Mapping[str, str] = {
    "Protein": "Protein.png",
    "Vegetable": "Vegetable.png",
    "Grain": "Grain.png",
    "Dairy": "Dairy.png",
    "Fruit": "Fruit.png",
}


ICON_TARGET_PX = 64
DIALOG_ICON_TARGET_PX = 40
INGREDIENT_IMAGE_TARGET_PX = 160
RECIPE_IMAGE_TARGET_PX = 240

try:
    RESAMPLE_LANCZOS = Image.Resampling.LANCZOS
except AttributeError:  # Pillow<9.1 fallback
    RESAMPLE_LANCZOS = Image.LANCZOS


_icon_cache: Dict[str, tk.PhotoImage] = {}
_ingredient_image_cache: Dict[str, tk.PhotoImage] = {}
_seasoning_icon_cache: Dict[str, tk.PhotoImage] = {}
_button_icon_cache: Dict[str, tk.PhotoImage] = {}
_recipe_image_cache: Dict[str, Optional[tk.PhotoImage]] = {}


def _recipe_asset_directories() -> List[Path]:
    """Return available recipe artwork directories in preferred order."""

    directories: List[Path] = []
    for candidate in (RECIPE_ASSET_DIR, _LEGACY_RECIPE_ASSET_DIR):
        if candidate.exists() and candidate not in directories:
            directories.append(candidate)
    if not directories:
        # Preserve the original path so relative references remain stable even
        # when the directory has not been created yet.
        directories.append(RECIPE_ASSET_DIR)
    return directories


def _load_icon(
    category: str, name: str, *, target_px: Optional[int] = None
) -> Optional[tk.PhotoImage]:
    if not name:
        return None

    mapping = TASTE_ICON_FILES if category == "taste" else FAMILY_ICON_FILES
    filename = mapping.get(name)
    if not filename:
        return None

    icon_path = ICON_ASSET_DIR / filename
    if not icon_path.exists():
        return None

    target = target_px if target_px is not None else ICON_TARGET_PX
    cache_key = f"{category}:{name}:{target}"
    if cache_key in _icon_cache:
        return _icon_cache[cache_key]

    with Image.open(icon_path) as source_image:
        working = source_image.convert("RGBA")
        max_side = max(working.size)
        if max_side > target:
            scale = target / max_side
            new_size = (
                max(1, int(round(working.width * scale))),
                max(1, int(round(working.height * scale))),
            )
            working = working.resize(new_size, RESAMPLE_LANCZOS)
        else:
            working = working.copy()

    image = ImageTk.PhotoImage(working)
    _icon_cache[cache_key] = image
    return image


def _candidate_image_basenames(values: Iterable[Optional[str]]) -> List[str]:
    seen: List[str] = []
    for value in values:
        if not value:
            continue
        variants = {
            value,
            value.lower(),
            value.replace(" ", "_"),
            value.replace(" ", "_").lower(),
            re.sub(r"[^a-z0-9]+", "_", value.lower()).strip("_"),
        }
        for candidate in variants:
            if candidate and candidate not in seen:
                seen.append(candidate)
    return seen


def _find_ingredient_image_path(ingredient: Ingredient) -> Optional[Path]:
    if not INGREDIENT_ASSET_DIR.exists():
        return None

    candidates = _candidate_image_basenames(
        (
            getattr(ingredient, "display_name", None),
            ingredient.name,
            getattr(ingredient, "ingredient_id", None),
            (getattr(ingredient, "ingredient_id", None) or "").split(".")[-1],
        )
    )

    extensions = (".png", ".jpg", ".jpeg", ".gif")
    for base in candidates:
        for ext in extensions:
            path = INGREDIENT_ASSET_DIR / f"{base}{ext}"
            if path.exists():
                return path
    return None


def _load_ingredient_image(
    ingredient: Ingredient, *, target_px: int = INGREDIENT_IMAGE_TARGET_PX
) -> tk.PhotoImage:
    cache_key = f"ingredient:{getattr(ingredient, 'ingredient_id', ingredient.name)}:{target_px}"
    cached = _ingredient_image_cache.get(cache_key)
    if cached is not None:
        return cached

    image_path = _find_ingredient_image_path(ingredient)
    if image_path and image_path.exists():
        with Image.open(image_path) as source_image:
            working = source_image.convert("RGBA")
            working.thumbnail((target_px, target_px), RESAMPLE_LANCZOS)
            working = working.copy()
    else:
        working = Image.new("RGBA", (target_px, target_px), (255, 255, 255, 255))

    image = ImageTk.PhotoImage(working)
    _ingredient_image_cache[cache_key] = image
    return image


def _find_recipe_image_path(
    recipe_name: str, display_name: Optional[str] = None
) -> Optional[Path]:
    candidates = _candidate_image_basenames((recipe_name, display_name))
<<<<<<< HEAD
    if not candidates:
        return None

    extensions = (".png", ".jpg", ".jpeg", ".gif")
    extension_set = {ext.lower() for ext in extensions}
    directories = _recipe_asset_directories()

    # First attempt exact filename matches for the common variants.
    for directory in directories:
        for base in candidates:
            for ext in extensions:
                path = directory / f"{base}{ext}"
                if path.exists():
                    return path

    # Fall back to a case-insensitive lookup so ``CheesyTomatoStack.PNG`` or
    # similar assets are still discovered.
    lowered = [value.lower() for value in candidates]
    for directory in directories:
        try:
            entries = list(directory.iterdir())
        except OSError:
            continue

        matching: Dict[str, Path] = {}
        for entry in entries:
            if not entry.is_file():
                continue
            suffix = entry.suffix.lower()
            if suffix not in extension_set:
                continue
            key = entry.stem.lower()
            matching.setdefault(key, entry)

        for base in lowered:
            path = matching.get(base)
            if path is not None:
                return path
=======
    extensions = (".png", ".jpg", ".jpeg", ".gif")
    for base in candidates:
        for ext in extensions:
            for directory in _RECIPE_ASSET_DIRS:
                path = directory / f"{base}{ext}"
                if path.exists():
                    return path
>>>>>>> 5e9fc919
    return None


def _load_recipe_image(
    recipe_name: str,
    display_name: Optional[str] = None,
    *,
    target_px: int = RECIPE_IMAGE_TARGET_PX,
) -> Optional[tk.PhotoImage]:
    if not recipe_name:
        return None

    cache_key = f"recipe:{recipe_name}:{target_px}"
    if cache_key in _recipe_image_cache:
        return _recipe_image_cache[cache_key]

    image_path = _find_recipe_image_path(recipe_name, display_name)
    if image_path and image_path.exists():
        try:
            with Image.open(image_path) as source_image:
                working = source_image.convert("RGBA")
                working.thumbnail((target_px, target_px), RESAMPLE_LANCZOS)
                working = working.copy()
        except OSError:
            _recipe_image_cache[cache_key] = None
            return None
        image = ImageTk.PhotoImage(working)
        _recipe_image_cache[cache_key] = image
        return image

    _recipe_image_cache[cache_key] = None
    return None


def _load_seasoning_icon(
    seasoning: Optional[Seasoning], *, target_px: int = 80
) -> tk.PhotoImage:
    if seasoning is None:
        cache_key = f"seasoning:__blank__:{target_px}"
        cached = _seasoning_icon_cache.get(cache_key)
        if cached is not None:
            return cached
        working = Image.new("RGBA", (target_px, target_px), (255, 255, 255, 255))
        image = ImageTk.PhotoImage(working)
        _seasoning_icon_cache[cache_key] = image
        return image

    name = getattr(seasoning, "seasoning_id", None) or seasoning.name
    cache_key = f"seasoning:{name}:{target_px}"
    cached = _seasoning_icon_cache.get(cache_key)
    if cached is not None:
        return cached

    image_path = _find_ingredient_image_path(seasoning)  # type: ignore[arg-type]
    if image_path and image_path.exists():
        with Image.open(image_path) as source_image:
            working = source_image.convert("RGBA")
            working.thumbnail((target_px, target_px), RESAMPLE_LANCZOS)
            working = working.copy()
    else:
        working = Image.new("RGBA", (target_px, target_px), (255, 255, 255, 255))

    image = ImageTk.PhotoImage(working)
    _seasoning_icon_cache[cache_key] = image
    return image


def _load_button_image(filename: str, *, target_px: int = 88) -> Optional[tk.PhotoImage]:
    cache_key = f"button_image:{filename}:{target_px}"
    cached = _button_icon_cache.get(cache_key)
    if cached is not None:
        return cached

    icon_path = ICON_ASSET_DIR / filename
    if not icon_path.exists():
        return None

    with Image.open(icon_path) as source_image:
        working = source_image.convert("RGBA")
        working.thumbnail((target_px, target_px), RESAMPLE_LANCZOS)
        working = working.copy()

    image = ImageTk.PhotoImage(working)
    _button_icon_cache[cache_key] = image
    return image


def _generate_button_icon(
    key: str, text: str, *, size: int = 88, bg: str = "#f0f0f0", fg: str = "#1c1c1c"
) -> tk.PhotoImage:
    cache_key = f"button:{key}:{size}:{bg}:{fg}:{text}"
    cached = _button_icon_cache.get(cache_key)
    if cached is not None:
        return cached

    base = Image.new("RGBA", (32, 32), bg)
    draw = ImageDraw.Draw(base)
    font = ImageFont.load_default()
    bbox = draw.textbbox((0, 0), text, font=font)
    text_width = bbox[2] - bbox[0]
    text_height = bbox[3] - bbox[1]
    text_x = (base.width - text_width) / 2
    text_y = (base.height - text_height) / 2
    draw.rectangle([(0, 0), (base.width - 1, base.height - 1)], outline=fg, width=1)
    draw.text((text_x, text_y), text, font=font, fill=fg)
    working = base.resize((size, size), Image.NEAREST)
    image = ImageTk.PhotoImage(working)
    _button_icon_cache[cache_key] = image
    return image


FAMILY_EXAMPLE_ORDER = ["Protein", "Vegetable", "Grain", "Dairy", "Fruit"]
TASTE_EXAMPLE_ORDER = ["Sweet", "Salty", "Sour", "Umami", "Bitter"]


def _cycle_example(values: Sequence[str], length: int) -> List[str]:
    if not values:
        return [""] * length
    return [values[index % len(values)] for index in range(length)]


def _family_example(pattern: str, length: int) -> List[str]:
    if length <= 0:
        return []
    if pattern == "all_same":
        return [FAMILY_EXAMPLE_ORDER[0]] * length
    if pattern == "all_different":
        return _cycle_example(FAMILY_EXAMPLE_ORDER, length)
    if pattern == "mixed":
        base = [FAMILY_EXAMPLE_ORDER[0], FAMILY_EXAMPLE_ORDER[0]]
        remainder = max(0, length - len(base))
        return base + _cycle_example(FAMILY_EXAMPLE_ORDER[1:], remainder)
    return _cycle_example(FAMILY_EXAMPLE_ORDER, length)


def _flavor_example(pattern: str, length: int) -> List[str]:
    if length <= 0:
        return []
    if pattern == "all_same":
        return [TASTE_EXAMPLE_ORDER[0]] * length
    if pattern == "all_different":
        return _cycle_example(TASTE_EXAMPLE_ORDER, length)
    if pattern == "mixed":
        base = [TASTE_EXAMPLE_ORDER[0], TASTE_EXAMPLE_ORDER[0]]
        remainder = max(0, length - len(base))
        return base + _cycle_example(TASTE_EXAMPLE_ORDER[1:], remainder)
    return _cycle_example(TASTE_EXAMPLE_ORDER, length)


def _pattern_explanation(dimension: str, pattern: str) -> str:
    if dimension == "family":
        mapping = {
            "all_same": "All ingredients come from the same family.",
            "all_different": "Each ingredient uses a different family.",
            "mixed": "A dominant family supported by contrasting partners.",
        }
    else:
        mapping = {
            "all_same": "Every ingredient shares the same taste.",
            "all_different": "Each ingredient highlights a unique taste.",
            "mixed": "Repeating tastes blended with contrasting accents.",
        }
    return mapping.get(pattern, pattern.replace("_", " ").title())

DEFAULT_CONFIG = SimulationConfig()
DEFAULT_DECK_SIZE = DEFAULT_CONFIG.deck_size
DEFAULT_BIAS = DEFAULT_CONFIG.bias
DEFAULT_MAX_CHEFS = DEFAULT_CONFIG.active_chefs


def _load_game_data() -> GameData:
    """Load the shared JSON data using paths relative to this file."""

    return GameData.from_json(
        ingredients_path=str(ASSET_DIR / DEFAULT_INGREDIENTS_JSON),
        recipes_path=str(ASSET_DIR / DEFAULT_RECIPES_JSON),
        chefs_path=str(ASSET_DIR / DEFAULT_CHEFS_JSON),
        seasonings_path=str(ASSET_DIR / DEFAULT_SEASONINGS_JSON),
        taste_path=str(ASSET_DIR / DEFAULT_TASTE_JSON),
        baskets_path=str(ASSET_DIR / DEFAULT_BASKETS_JSON),
        dish_matrix_path=str(ASSET_DIR / DEFAULT_DISH_MATRIX_JSON),
    )


DATA = _load_game_data()


def format_multiplier(multiplier: float) -> str:
    quantized = quantize_multiplier(multiplier)
    if quantized.is_integer():
        return f"x{int(quantized)}"
    return f"x{quantized:.1f}"


class DishMatrixDialog(tk.Toplevel):
    def __init__(
        self,
        master: tk.Widget,
        entries: Sequence[DishMatrixEntry],
        on_close: Optional[Callable[[], None]] = None,
    ) -> None:
        super().__init__(master)
        self.title("Dish Matrix Reference")
        self.geometry("600x560")
        self.minsize(500, 440)
        self.entries: List[DishMatrixEntry] = list(entries)
        self._on_close = on_close
        self._icon_refs: List[tk.PhotoImage] = []

        self.columnconfigure(0, weight=1)
        self.rowconfigure(0, weight=1)

        container = ttk.Frame(self, padding=12)
        container.grid(row=0, column=0, sticky="nsew")
        container.columnconfigure(0, weight=1)
        container.rowconfigure(1, weight=1)

        intro = ttk.Label(
            container,
            text=(
                "Match the icon patterns to trigger dish multipliers. "
                "Icons show example families and tastes—any ingredients that "
                "fit the pattern will work."
            ),
            style="Info.TLabel",
            wraplength=520,
            justify="left",
        )
        intro.grid(row=0, column=0, columnspan=2, sticky="w")

        self.canvas = tk.Canvas(container, borderwidth=0, highlightthickness=0)
        self.canvas.grid(row=1, column=0, sticky="nsew", pady=(8, 0))
        scrollbar = ttk.Scrollbar(
            container, orient="vertical", command=self.canvas.yview
        )
        scrollbar.grid(row=1, column=1, sticky="ns", pady=(8, 0))
        self.canvas.configure(yscrollcommand=scrollbar.set)

        self.entries_frame = ttk.Frame(self.canvas)
        self.canvas.create_window((0, 0), window=self.entries_frame, anchor="nw")
        self.entries_frame.bind(
            "<Configure>",
            lambda _e: self.canvas.configure(scrollregion=self.canvas.bbox("all")),
        )

        self.protocol("WM_DELETE_WINDOW", self._handle_close)
        self.bind("<Escape>", lambda _e: self._handle_close())

        self.set_entries(self.entries)

    def _handle_close(self) -> None:
        if self._on_close:
            self._on_close()
        self.destroy()

    def set_entries(self, entries: Sequence[DishMatrixEntry]) -> None:
        for child in self.entries_frame.winfo_children():
            child.destroy()
        self.entries = list(sorted(entries, key=lambda item: item.chance, reverse=True))
        self._icon_refs.clear()

        if not self.entries:
            ttk.Label(
                self.entries_frame,
                text="No dish matrix entries available.",
                style="Info.TLabel",
                wraplength=500,
                justify="left",
            ).grid(row=0, column=0, sticky="w")
            return

        row = 0
        for index, entry in enumerate(self.entries):
            self._build_entry(entry, row)
            row += 1
            if index < len(self.entries) - 1:
                separator = ttk.Separator(self.entries_frame, orient="horizontal")
                separator.grid(row=row, column=0, sticky="ew", pady=(6, 10))
                row += 1

    def _build_entry(self, entry: DishMatrixEntry, row: int) -> None:
        frame = ttk.Frame(self.entries_frame, padding=(0, 2))
        frame.grid(row=row, column=0, sticky="ew")
        frame.columnconfigure(0, weight=1)

        header = ttk.Frame(frame)
        header.grid(row=0, column=0, sticky="ew")
        header.columnconfigure(0, weight=1)

        ttk.Label(header, text=entry.name, style="Header.TLabel").grid(
            row=0, column=0, sticky="w"
        )
        ttk.Label(
            header,
            text=format_multiplier(entry.multiplier),
            style="Summary.TLabel",
            anchor="center",
        ).grid(row=0, column=1, sticky="e", padx=(12, 0))

        count_text = (
            f"Requires {entry.min_ingredients}-{entry.max_ingredients} ingredients"
            if entry.min_ingredients != entry.max_ingredients
            else f"Requires {entry.min_ingredients} ingredients"
        )
        ttk.Label(
            frame,
            text=(
                f"{entry.tier} tier • {entry.chance:.2%} chance • {count_text}"
            ),
            style="Info.TLabel",
            wraplength=500,
            justify="left",
        ).grid(row=1, column=0, sticky="w", pady=(2, 0))

        ttk.Label(
            frame,
            text=entry.description,
            style="Info.TLabel",
            wraplength=500,
            justify="left",
        ).grid(row=2, column=0, sticky="w", pady=(4, 0))

        self._build_pattern_row(
            frame,
            "Families",
            entry.family_pattern,
            _family_example(entry.family_pattern, entry.min_ingredients),
            "family",
            row=3,
        )
        self._build_pattern_row(
            frame,
            "Tastes",
            entry.flavor_pattern,
            _flavor_example(entry.flavor_pattern, entry.min_ingredients),
            "taste",
            row=4,
        )

    def _build_pattern_row(
        self,
        parent: ttk.Frame,
        title: str,
        pattern: str,
        examples: Sequence[str],
        category: str,
        row: int,
    ) -> None:
        wrapper = ttk.Frame(parent)
        wrapper.grid(row=row, column=0, sticky="w", pady=(6, 0))
        dimension = "family" if category == "family" else "taste"
        explanation = _pattern_explanation(dimension, pattern)
        ttk.Label(
            wrapper,
            text=f"{title}: {explanation}",
            style="Info.TLabel",
            wraplength=380,
            justify="left",
        ).grid(row=0, column=0, sticky="w")

        icons_frame = ttk.Frame(wrapper)
        icons_frame.grid(row=0, column=1, sticky="w", padx=(8, 0))
        if not examples:
            ttk.Label(icons_frame, text="—", style="Info.TLabel").pack(side="left")
            return

        for name in examples:
            icon = _load_icon(category, name, target_px=DIALOG_ICON_TARGET_PX)
            if icon:
                label = ttk.Label(icons_frame, image=icon)
                label.image = icon
                label.pack(side="left", padx=1)
                self._icon_refs.append(icon)
            else:
                fallback = ttk.Label(
                    icons_frame,
                    text=name[:3],
                    style="Info.TLabel",
                    width=4,
                    anchor="center",
                )
                fallback.pack(side="left", padx=1)

@dataclass
class TurnOutcome:
    selected: Sequence[Ingredient]
    Value: int
    dish_value: float
    dish_multiplier: float
    dish_name: Optional[str]
    dish_tier: Optional[str]
    family_label: str
    flavor_label: str
    family_pattern: str
    flavor_pattern: str
    recipe_name: Optional[str]
    recipe_display_name: Optional[str]
    recipe_multiplier: float
    final_score: int
    times_cooked_total: int
    base_score: int
    chef_hits: int
    round_index: int
    total_rounds: int
    cook_number: int
    cooks_per_round: int
    turn_number: int
    total_turns: int
    deck_refreshed: bool
    discovered_recipe: bool
    personal_discovery: bool
    alerts: Tuple[str, ...] = ()


@dataclass
class CookbookEntry:
    """Track a discovered recipe and how often it has been cooked."""

    ingredients: Tuple[str, ...]
    display_name: str = ""
    count: int = 0
    multiplier: float = 1.0
    personal_discovery: bool = False

    def clone(self) -> "CookbookEntry":
        return CookbookEntry(
            self.ingredients,
            self.display_name,
            self.count,
            self.multiplier,
            self.personal_discovery,
        )


class DishMatrixTile(ttk.Frame):
    def __init__(
        self, master: tk.Widget, entries: Sequence[DishMatrixEntry]
    ) -> None:
        super().__init__(master, style="Tile.TFrame", padding=(14, 12))
        self.entries = list(sorted(entries, key=lambda item: item.chance, reverse=True))
        self.dialog: Optional[DishMatrixDialog] = None

        self.columnconfigure(0, weight=1)

        ttk.Label(
            self,
            text="🍽️ Dish Matrix",
            style="TileHeader.TLabel",
            anchor="w",
        ).grid(row=0, column=0, sticky="ew")

        self.subtitle_var = tk.StringVar(
            value="Open the reference to see icon-based dish multipliers."
        )
        ttk.Label(
            self,
            textvariable=self.subtitle_var,
            style="TileSub.TLabel",
            wraplength=260,
            justify="left",
        ).grid(row=1, column=0, sticky="w", pady=(4, 8))

        ttk.Label(
            self,
            text="Use the resource bar to open the pop-up guide and match families with tastes for bonuses.",
            style="TileInfo.TLabel",
            wraplength=260,
            justify="left",
        ).grid(row=2, column=0, sticky="w", pady=(8, 0))

    def open_dialog(self) -> None:
        if self.dialog and self.dialog.winfo_exists():
            self.dialog.lift()
            self.dialog.focus_force()
            return

        def _on_close() -> None:
            self.dialog = None

        self.dialog = DishMatrixDialog(self, self.entries, on_close=_on_close)
        toplevel = self.winfo_toplevel()
        if toplevel:
            self.dialog.transient(toplevel)
        self.dialog.focus_force()

    def set_entries(self, entries: Sequence[DishMatrixEntry]) -> None:
        self.entries = list(sorted(entries, key=lambda item: item.chance, reverse=True))
        if self.dialog and self.dialog.winfo_exists():
            self.dialog.set_entries(self.entries)
        else:
            self.dialog = None


class GameSession:
    """Manage deck, hand, and scoring for a single run."""

    def __init__(
        self,
        data: GameData,
        basket_name: str,
        chefs: Sequence[Chef],
        rounds: int,
        cooks_per_round: int,
        hand_size: int,
        pick_size: int,
        deck_size: int = DEFAULT_DECK_SIZE,
        bias: float = DEFAULT_BIAS,
        max_chefs: int = DEFAULT_MAX_CHEFS,
        rng: Optional[random.Random] = None,
    ) -> None:
        if rounds <= 0:
            raise ValueError("rounds must be positive")
        if cooks_per_round <= 0:
            raise ValueError("cooks_per_round must be positive")
        if hand_size <= 0:
            raise ValueError("hand_size must be positive")
        if pick_size <= 0:
            raise ValueError("pick_size must be positive")
        if pick_size > hand_size:
            raise ValueError("pick_size cannot exceed hand_size")
        if max_chefs <= 0:
            raise ValueError("max_chefs must be positive")
        if len(chefs) > max_chefs:
            raise ValueError("Initial chef roster exceeds the configured maximum")

        self.data = data
        self.basket_name = basket_name
        self.chefs = list(chefs)
        self.rounds = rounds
        self.cooks_per_round = cooks_per_round
        self.hand_size = hand_size
        self.pick_size = pick_size
        self.deck_size = deck_size
        self.bias = bias
        self.max_chefs = max_chefs
        self.rng = rng or random.Random()

        self.total_turns = rounds * cooks_per_round
        self.turn_number = 0
        self.round_index = 0
        self.cooks_completed_in_round = 0
        self.total_score = 0
        self.finished = False
        self.pending_new_chef_offer = False

        self.hand: List[Ingredient] = []
        self.deck: List[Ingredient] = []
        self.seasonings: List[Seasoning] = []
        self._events: List[str] = []

        self._cookbook_ingredients: set[str] = set()
        self._ingredient_recipe_map = {
            name: tuple(recipes)
            for name, recipes in self.data.ingredient_recipes.items()
        }

        self._refresh_chef_data()
        self.cookbook: Dict[str, CookbookEntry] = {}

        self._current_deck_total = 0
        self._start_next_round(initial=True)

    def _refresh_chef_data(self) -> None:
        self._chef_key_map = {
            chef.name: self.data.chef_key_ingredients(chef) for chef in self.chefs
        }
        self._chef_key_set = self.data.chefs_key_ingredients(self.chefs)

    # ----------------- Event helpers -----------------
    def _push_event(self, message: str) -> None:
        self._events.append(message)

    def consume_events(self) -> List[str]:
        events = list(self._events)
        self._events.clear()
        return events

    # ----------------- Round & hand management -----------------
    def _start_next_round(self, initial: bool = False) -> None:
        if self.round_index >= self.rounds and not initial:
            self.finished = True
            self._push_event("Run complete! No more rounds remaining.")
            return

        if initial:
            self.round_index = 1
        else:
            self.round_index += 1
            if self.round_index > self.rounds:
                self.finished = True
                self._push_event("Run complete! No more rounds remaining.")
                return

        self.cooks_completed_in_round = 0
        self.deck = build_market_deck(
            self.data,
            self.basket_name,
            self.chefs,
            deck_size=self.deck_size,
            bias=self.bias,
            rng=self.rng,
        )
        self.rng.shuffle(self.deck)
        self._current_deck_total = len(self.deck)
        self.hand.clear()
        self.pending_new_chef_offer = False
        self._push_event(
            f"Round {self.round_index}/{self.rounds} begins. Deck shuffled for the team."
        )
        if not initial and (self.available_chefs() or self.available_seasonings()):
            self.pending_new_chef_offer = True
            self._push_event(
                "You may recruit an additional chef or claim a seasoning wildcard before drawing the next hand."
            )
        self._refill_hand()

    def _refill_hand(self) -> bool:
        needed = self.hand_size - len(self.hand)
        deck_refreshed = False
        while needed > 0 and not self.finished:
            if not self.deck:
                self.deck = build_market_deck(
                    self.data,
                    self.basket_name,
                    self.chefs,
                    deck_size=self.deck_size,
                    bias=self.bias,
                    rng=self.rng,
                )
                self.rng.shuffle(self.deck)
                self._current_deck_total = len(self.deck)
                self._push_event("Market deck refreshed with new draws.")
                deck_refreshed = True
            if not self.deck:
                self.finished = True
                self._push_event("Deck exhausted; ending the run early.")
                return deck_refreshed
            self.hand.append(self.deck.pop())
            needed -= 1
        if len(self.hand) == 0:
            self.finished = True
            self._push_event("Not enough cards to continue this run.")
        return deck_refreshed

    def _rebuild_deck_for_new_chef(self) -> None:
        if self.finished:
            return
        self.deck = build_market_deck(
            self.data,
            self.basket_name,
            self.chefs,
            deck_size=self.deck_size,
            bias=self.bias,
            rng=self.rng,
        )
        self.rng.shuffle(self.deck)
        self._current_deck_total = len(self.deck)
        self.hand.clear()
        self._push_event("Deck refreshed to reflect your expanded chef lineup.")
        self._refill_hand()

    def _times_cooked(self, recipe_name: Optional[str]) -> int:
        if not recipe_name:
            return 0
        entry = self.cookbook.get(recipe_name)
        return entry.count if entry else 0

    # ----------------- Public API -----------------
    def get_hand(self) -> Sequence[Ingredient]:
        return list(self.hand)

    def get_remaining_deck(self) -> Sequence[Ingredient]:
        return list(self.deck)

    def get_basket_counts(self) -> Tuple[int, int]:
        return len(self.deck), self._current_deck_total

    def get_total_score(self) -> int:
        return self.total_score

    def get_cookbook(self) -> Dict[str, CookbookEntry]:
        return {name: entry.clone() for name, entry in self.cookbook.items()}

    def available_chefs(self) -> List[Chef]:
        if len(self.chefs) >= self.max_chefs:
            return []
        active_names = {chef.name for chef in self.chefs}
        return [chef for chef in self.data.chefs if chef.name not in active_names]

    def available_seasonings(self) -> List[Seasoning]:
        owned = {seasoning.name for seasoning in self.seasonings}
        return [
            seasoning
            for seasoning in self.data.seasonings
            if seasoning.name not in owned
        ]

    def can_recruit_chef(self) -> bool:
        return (
            not self.finished
            and self.pending_new_chef_offer
            and (bool(self.available_chefs()) or bool(self.available_seasonings()))
        )

    def add_chef(self, chef: Chef) -> None:
        if any(existing.name == chef.name for existing in self.chefs):
            raise ValueError(f"{chef.name} is already on your team.")
        if self.finished:
            raise RuntimeError("Cannot add chefs after the run has finished.")
        if len(self.chefs) >= self.max_chefs:
            raise ValueError("Your chef roster is already at the maximum size.")
        self.chefs.append(chef)
        self._refresh_chef_data()
        self.pending_new_chef_offer = False
        self._push_event(
            f"{chef.name} joins the team! New key ingredients unlocked. "
            f"Roster {len(self.chefs)}/{self.max_chefs}."
        )
        self._rebuild_deck_for_new_chef()

    def add_seasoning(self, seasoning: Seasoning) -> None:
        if any(existing.name == seasoning.name for existing in self.seasonings):
            raise ValueError(f"{seasoning.display_name or seasoning.name} is already in your pantry.")
        if self.finished:
            raise RuntimeError("Cannot add seasonings after the run has finished.")
        self.seasonings.append(seasoning)
        self.pending_new_chef_offer = False
        display_name = seasoning.display_name or seasoning.name
        perk_text = seasoning.perk.strip()
        if perk_text:
            self._push_event(
                f"{display_name} added to your seasoning rack — {perk_text}"
            )
        else:
            self._push_event(f"{display_name} added to your seasoning rack.")

    def skip_chef_recruitment(self) -> None:
        if self.pending_new_chef_offer:
            self.pending_new_chef_offer = False
            self._push_event(
                "You continue without recruiting an additional chef or seasoning this round."
            )

    def random_available_chef(self) -> Optional[Chef]:
        available = self.available_chefs()
        if not available:
            return None
        return self.rng.choice(available)

    def random_available_seasoning(self) -> Optional[Seasoning]:
        available = self.available_seasonings()
        if not available:
            return None
        return self.rng.choice(available)

    def get_seasonings(self) -> Sequence[Seasoning]:
        return list(self.seasonings)

    def preview_recipe_multiplier(self, recipe_name: Optional[str]) -> float:
        return self.data.recipe_multiplier(
            recipe_name,
            chefs=self.chefs,
            times_cooked=self._times_cooked(recipe_name),
        )

    def get_selection_markers(self, ingredient: Ingredient) -> Tuple[List[str], bool]:
        markers = [
            chef.name
            for chef in self.chefs
            if ingredient.name in self._chef_key_map.get(chef.name, set())
        ]
        in_cookbook = ingredient.name in self._cookbook_ingredients
        return markers, in_cookbook

    def get_recipe_hints(self, ingredient: Ingredient) -> List[str]:
        hints: List[str] = []
        for recipe_name in self._ingredient_recipe_map.get(ingredient.name, ()):
            display = self.data.recipe_display_name(recipe_name)
            hints.append(display or recipe_name)
        return sorted(hints, key=lambda value: value.lower())

    def discard_indices(self, indices: Sequence[int]) -> Tuple[List[Ingredient], bool]:
        if self.finished:
            raise RuntimeError("The session has already finished.")
        if not indices:
            raise ValueError("You must select at least one card to discard.")
        if len(indices) > self.pick_size:
            raise ValueError(
                f"You may discard up to {self.pick_size} cards at a time."
            )

        unique = sorted(set(indices))
        if len(unique) != len(indices):
            raise ValueError("Selections contain duplicates.")

        if any(index < 0 or index >= len(self.hand) for index in unique):
            raise IndexError("Selection index out of range for the current hand.")

        removed = [self.hand[index] for index in unique]
        for offset, index in enumerate(unique):
            self.hand.pop(index - offset)

        deck_refreshed = self._refill_hand()

        if removed:
            if len(removed) == 1:
                name = removed[0].name
                self._push_event(f"Discarded {name} to draw a new ingredient.")
            else:
                names = ", ".join(ingredient.name for ingredient in removed)
                self._push_event(f"Discarded {names} and drew replacements.")

        return removed, deck_refreshed

    def play_turn(self, indices: Sequence[int]) -> TurnOutcome:
        if self.finished:
            raise RuntimeError("The session has already finished.")
        if not indices:
            raise ValueError("You must select at least one card to cook.")
        if len(indices) > self.pick_size:
            raise ValueError(
                f"You may select up to {self.pick_size} cards for a single cook."
            )

        unique = sorted(set(indices))
        if len(unique) != len(indices):
            raise ValueError("Selections contain duplicates.")

        if any(index < 0 or index >= len(self.hand) for index in unique):
            raise IndexError("Selection index out of range for the current hand.")

        selected = [self.hand[index] for index in unique]
        dish = self.data.evaluate_dish(selected)
        if dish.alerts:
            for alert in dish.alerts:
                self._push_event(alert)
        Value = dish.base_value
        recipe_name = self.data.which_recipe(selected)
        recipe_display_name = (
            self.data.recipe_display_name(recipe_name) if recipe_name else None
        )
        times_cooked_before = self._times_cooked(recipe_name)
        recipe_multiplier = self.data.recipe_multiplier(
            recipe_name,
            chefs=self.chefs,
            times_cooked=times_cooked_before,
        )
        final_score = int(round(dish.dish_value * recipe_multiplier))
        chef_hits = sum(1 for ing in selected if ing.name in self._chef_key_set)

        discovered = False
        personal_discovery = False
        times_cooked_total = 0
        if recipe_name:
            recipe = self.data.recipe_by_name.get(recipe_name)
            if recipe:
                combo: Tuple[str, ...] = tuple(recipe.trio)
            else:
                combo = tuple(sorted(ingredient.name for ingredient in selected))
            entry = self.cookbook.get(recipe_name)
            chef_has_recipe = any(
                recipe_name in chef.recipe_names for chef in self.chefs
            )
            if not entry:
                display_name = recipe_display_name or recipe_name or ", ".join(combo)
                entry = CookbookEntry(combo, display_name)
                entry.personal_discovery = not chef_has_recipe
                self.cookbook[recipe_name] = entry
                discovered = True
                personal_discovery = entry.personal_discovery
                self._cookbook_ingredients.update(combo)
            else:
                personal_discovery = False
            entry.count += 1
            times_cooked_total = entry.count
            display_times = entry.count
            if entry.personal_discovery and not chef_has_recipe:
                display_times = max(entry.count - 1, 0)
            entry.multiplier = self.data.recipe_multiplier(
                recipe_name,
                chefs=self.chefs,
                times_cooked=display_times,
            )
            if discovered:
                event_name = recipe_display_name or recipe_name
                if personal_discovery:
                    self._push_event(
                        f"You personally discovered {event_name}! Added to your cookbook."
                    )
                else:
                    self._push_event(
                        f"{event_name} added to your cookbook thanks to your chef team."
                    )

        current_round = self.round_index
        current_cook = self.cooks_completed_in_round + 1
        current_turn = self.turn_number + 1

        self.total_score += final_score
        self.turn_number += 1
        self.cooks_completed_in_round += 1

        for ingredient in selected:
            self.hand.remove(ingredient)

        deck_refreshed = False

        if self.cooks_completed_in_round >= self.cooks_per_round:
            was_finished = self.finished
            self._start_next_round()
            deck_refreshed = not was_finished and not self.finished
        else:
            deck_refreshed = self._refill_hand() or deck_refreshed

        return TurnOutcome(
            selected=selected,
            Value=Value,
            dish_value=dish.dish_value,
            dish_multiplier=dish.dish_multiplier,
            dish_name=dish.name,
            dish_tier=dish.tier,
            family_label=dish.family_label,
            flavor_label=dish.flavor_label,
            family_pattern=dish.family_pattern,
            flavor_pattern=dish.flavor_pattern,
            recipe_name=recipe_name,
            recipe_display_name=recipe_display_name,
            recipe_multiplier=recipe_multiplier,
            final_score=final_score,
            times_cooked_total=times_cooked_total,
            base_score=int(round(dish.dish_value)),
            chef_hits=chef_hits,
            round_index=current_round,
            total_rounds=self.rounds,
            cook_number=current_cook,
            cooks_per_round=self.cooks_per_round,
            turn_number=current_turn,
            total_turns=self.total_turns,
            deck_refreshed=deck_refreshed,
            discovered_recipe=discovered,
            personal_discovery=personal_discovery,
            alerts=tuple(dish.alerts),
        )

    def is_finished(self) -> bool:
        return self.finished


class CookbookTile(ttk.Frame):
    def __init__(self, master: tk.Widget) -> None:
        super().__init__(master, style="Tile.TFrame", padding=(14, 12))
        self.entries: Dict[str, CookbookEntry] = {}
        self._entry_widgets: list[tk.Widget] = []
        self._empty_label: Optional[ttk.Label] = None

        self.columnconfigure(0, weight=1)

        self.header_var = tk.StringVar(value="📖 Cookbook")
        self.header_label = ttk.Label(
            self,
            textvariable=self.header_var,
            style="TileHeader.TLabel",
            anchor="w",
            justify="left",
        )
        self.header_label.grid(row=0, column=0, sticky="ew")

        self.subtitle_var = tk.StringVar(value="No recipes unlocked yet.")
        self.subtitle_label = ttk.Label(
            self,
            textvariable=self.subtitle_var,
            style="TileSub.TLabel",
            wraplength=260,
            justify="left",
        )
        self.subtitle_label.grid(row=1, column=0, sticky="ew", pady=(8, 0))

        self.body_frame = ttk.Frame(self, style="TileBody.TFrame")
        self.body_frame.columnconfigure(0, weight=1)
        self.body_frame.grid(row=2, column=0, sticky="ew", pady=(12, 0))

        self.entries_frame = ttk.Frame(self.body_frame, style="TileBody.TFrame")
        self.entries_frame.grid(row=0, column=0, sticky="ew")
        self.entries_frame.columnconfigure(0, weight=1)

    def set_entries(self, entries: Mapping[str, CookbookEntry]) -> None:
        self.entries = {name: entry.clone() for name, entry in entries.items()}
        self._refresh_entries()
        self._update_subtitle()

    def clear(self) -> None:
        self.entries.clear()
        self._refresh_entries()
        self._update_subtitle()

    def _refresh_entries(self) -> None:
        for widget in self._entry_widgets:
            widget.destroy()
        self._entry_widgets.clear()
        if self._empty_label:
            self._empty_label.destroy()
            self._empty_label = None

        if not self.entries:
            self._empty_label = ttk.Label(
                self.entries_frame,
                text="No recipes unlocked yet.",
                style="TileInfo.TLabel",
                wraplength=260,
                justify="left",
            )
            self._empty_label.grid(row=0, column=0, sticky="w")
            return

        sorted_entries = sorted(
            self.entries.values(), key=lambda entry: entry.display_name.lower()
        )
        for row, entry in enumerate(sorted_entries):
            times = "time" if entry.count == 1 else "times"
            multiplier_text = format_multiplier(entry.multiplier)
            source_note = " (Personal discovery)" if entry.personal_discovery else ""
            header = ttk.Label(
                self.entries_frame,
                text=(
                    f"{entry.display_name} — multiplier {multiplier_text}; "
                    f"cooked {entry.count} {times}{source_note}"
                ),
                style="TileInfo.TLabel",
                wraplength=260,
                justify="left",
            )
            header.grid(row=row * 2, column=0, sticky="w")
            self._entry_widgets.append(header)

            ingredients = ttk.Label(
                self.entries_frame,
                text="Ingredients: " + ", ".join(entry.ingredients),
                style="TileInfo.TLabel",
                wraplength=260,
                justify="left",
            )
            ingredients.grid(row=row * 2 + 1, column=0, sticky="w", pady=(0, 8))
            self._entry_widgets.append(ingredients)

    def _update_subtitle(self) -> None:
        if not self.entries:
            self.subtitle_var.set("No recipes unlocked yet.")
            return
        count = len(self.entries)
        plural = "recipe" if count == 1 else "recipes"
        self.subtitle_var.set(f"{count} {plural} discovered.")


class ChefTeamTile(ttk.Frame):
    def __init__(self, master: tk.Widget) -> None:
        super().__init__(master, style="Tile.TFrame", padding=(14, 12))
        self.max_slots: int = DEFAULT_MAX_CHEFS
        self._slot_widgets: list[tk.Widget] = []

        self.columnconfigure(0, weight=1)

        self.header_var = tk.StringVar(value="👩‍🍳 Chef Team (0/0)")
        self.header_label = ttk.Label(
            self,
            textvariable=self.header_var,
            style="TileSub.TLabel",
            anchor="w",
            justify="left",
        )
        self.header_label.configure(font=("Helvetica", 12, "bold"))
        self.header_label.grid(row=0, column=0, sticky="ew")

        self.subtitle_var = tk.StringVar(value="No chefs recruited yet.")
        self.subtitle_label = ttk.Label(
            self,
            textvariable=self.subtitle_var,
            style="TileSub.TLabel",
            wraplength=260,
            justify="left",
        )
        self.subtitle_label.grid(row=1, column=0, sticky="ew", pady=(8, 0))

        self.slots_frame = ttk.Frame(self, style="TileBody.TFrame")
        self.slots_frame.grid(row=2, column=0, sticky="ew", pady=(12, 0))
        self.slots_frame.columnconfigure(0, weight=1)

    def _clear_slots(self) -> None:
        for widget in self._slot_widgets:
            widget.destroy()
        self._slot_widgets.clear()

    def set_team(self, chefs: Sequence[Chef], max_slots: int) -> None:
        self.max_slots = max_slots
        count = len(chefs)
        self.header_var.set(f"👩‍🍳 Chef Team ({count}/{max_slots})")
        if count == 0:
            self.subtitle_var.set("No chefs recruited yet.")
        elif count >= max_slots:
            self.subtitle_var.set("Chef roster is full.")
        else:
            remaining = max_slots - count
            plural = "slot" if remaining == 1 else "slots"
            self.subtitle_var.set(f"{remaining} {plural} available for recruitment.")

        self._clear_slots()
        if max_slots <= 0:
            return

        for index in range(max_slots):
            if index < count:
                chef = chefs[index]
                recipes = ", ".join(chef.recipe_names) if chef.recipe_names else "No signature recipes"
                text = f"{chef.name}\nRecipes: {recipes}"
            else:
                text = "Open slot — recruit a chef to fill this space."
            label = ttk.Label(
                self.slots_frame,
                text=text,
                style="TileInfo.TLabel",
                wraplength=260,
                justify="left",
            )
            label.grid(row=index, column=0, sticky="w", pady=(0, 6))
            self._slot_widgets.append(label)

    def clear(self) -> None:
        self.set_team([], self.max_slots or DEFAULT_MAX_CHEFS)


class SeasoningTile(ttk.Frame):
    def __init__(
        self,
        master: tk.Widget,
        on_select: Optional[Callable[[Optional[Seasoning]], None]] = None,
    ) -> None:
        super().__init__(master, style="Tile.TFrame", padding=(14, 12))
        self._entry_widgets: list[tk.Widget] = []
        self._entry_frames: list[ttk.Frame] = []
        self._entry_labels: list[ttk.Label] = []
        self._icon_refs: list[tk.PhotoImage] = []
        self._seasonings: list[Seasoning] = []
        self._selected_name: Optional[str] = None
        self._on_select: Optional[Callable[[Optional[Seasoning]], None]] = on_select

        self.columnconfigure(0, weight=1)

        self.header_var = tk.StringVar(value="🧂 Seasonings (0)")
        self.header_label = ttk.Label(
            self,
            textvariable=self.header_var,
            style="TileHeader.TLabel",
            anchor="w",
            justify="left",
        )
        self.header_label.grid(row=0, column=0, sticky="ew")

        self.subtitle_var = tk.StringVar(
            value="Collect wildcards to cover missing flavors."
        )
        self.subtitle_label = ttk.Label(
            self,
            textvariable=self.subtitle_var,
            style="TileSub.TLabel",
            wraplength=260,
            justify="left",
        )
        self.subtitle_label.grid(row=1, column=0, sticky="ew", pady=(8, 0))

        self.entries_frame = ttk.Frame(self, style="TileBody.TFrame")
        self.entries_frame.grid(row=2, column=0, sticky="ew", pady=(12, 0))
        self.entries_frame.columnconfigure(0, weight=1)

    def set_on_select(
        self, callback: Optional[Callable[[Optional[Seasoning]], None]]
    ) -> None:
        self._on_select = callback

    def _clear_entries(self) -> None:
        for widget in self._entry_widgets:
            widget.destroy()
        self._entry_widgets.clear()
        self._entry_frames.clear()
        self._entry_labels.clear()
        self._icon_refs.clear()

    def set_seasonings(
        self, seasonings: Sequence[Seasoning], remaining: int
    ) -> None:
        previous = self._selected_name
        self._seasonings = list(seasonings)
        count = len(self._seasonings)
        self.header_var.set(f"🧂 Seasonings ({count})")
        if count == 0:
            if remaining > 0:
                self.subtitle_var.set("No seasonings collected yet. Finish rounds to claim one.")
            else:
                self.subtitle_var.set("All available seasonings have been collected.")
        else:
            if remaining > 0:
                self.subtitle_var.set(
                    f"{remaining} seasoning{'s' if remaining != 1 else ''} still waiting to be found."
                )
            else:
                self.subtitle_var.set("Every seasoning wildcard is in your pantry.")

        self._clear_entries()
        if not self._seasonings:
            self._selected_name = None
            empty_label = ttk.Label(
                self.entries_frame,
                text="Seasonings appear here once you claim them.",
                style="TileInfo.TLabel",
                wraplength=260,
                justify="left",
            )
            empty_label.grid(row=0, column=0, sticky="w")
            self._entry_widgets.append(empty_label)
            self._notify_selection()
            return

        for index, seasoning in enumerate(self._seasonings):
            self._build_entry(index, seasoning)

        if previous and any(seasoning.name == previous for seasoning in self._seasonings):
            self._set_selected_name(previous, notify=False)
        else:
            first = self._seasonings[0]
            self._set_selected_name(first.name, notify=False)

        self._notify_selection()

    def _build_entry(self, index: int, seasoning: Seasoning) -> None:
        frame = ttk.Frame(
            self.entries_frame,
            style="SeasoningEntry.TFrame",
            padding=(8, 6),
        )
        frame.grid(row=index, column=0, sticky="ew", pady=(0, 6))
        frame.columnconfigure(1, weight=1)

        icon = _load_seasoning_icon(seasoning, target_px=64)
        icon_label = ttk.Label(frame, image=icon, style="SeasoningEntry.TLabel")
        icon_label.grid(row=0, column=0, sticky="w")
        self._icon_refs.append(icon)

        display_name = seasoning.display_name or seasoning.name
        perk = seasoning.perk.strip()
        text_lines = [display_name]
        if perk:
            text_lines.append(perk)
        text = "\n".join(text_lines)

        label = ttk.Label(
            frame,
            text=text,
            style="SeasoningEntry.TLabel",
            wraplength=200,
            justify="left",
        )
        label.grid(row=0, column=1, sticky="w", padx=(10, 0))

        for widget in (frame, icon_label, label):
            widget.bind(
                "<Button-1>",
                lambda _e, idx=index: self._handle_select(idx),
            )

        self._entry_widgets.extend([frame, icon_label, label])
        self._entry_frames.append(frame)
        self._entry_labels.append(label)

    def _handle_select(self, index: int) -> None:
        if index < 0 or index >= len(self._seasonings):
            return
        self._set_selected_name(self._seasonings[index].name)

    def _set_selected_name(self, name: Optional[str], *, notify: bool = True) -> None:
        self._selected_name = name
        self._apply_selection_styles()
        if notify:
            self._notify_selection()

    def _apply_selection_styles(self) -> None:
        for frame, label, seasoning in zip(
            self._entry_frames, self._entry_labels, self._seasonings
        ):
            selected = seasoning.name == self._selected_name
            frame.configure(
                style="SeasoningEntrySelected.TFrame"
                if selected
                else "SeasoningEntry.TFrame"
            )
            label.configure(
                style="SeasoningEntrySelected.TLabel"
                if selected
                else "SeasoningEntry.TLabel"
            )

    def _notify_selection(self) -> None:
        if self._on_select:
            self._on_select(self.get_selected_seasoning())

    def get_selected_seasoning(self) -> Optional[Seasoning]:
        if not self._selected_name:
            return None
        for seasoning in self._seasonings:
            if seasoning.name == self._selected_name:
                return seasoning
        return None

    def clear(self) -> None:
        self.set_seasonings([], 0)


class CardView(ttk.Frame):
    def __init__(
        self,
        master: tk.Widget,
        index: int,
        ingredient: Ingredient,
        chef_names: Sequence[str],
        recipe_hints: Sequence[str],
        cookbook_hint: bool,
        on_click: Optional[Callable[[int], None]] = None,
        *,
        quantity: Optional[int] = None,
    ) -> None:
        super().__init__(master, style="Card.TFrame", padding=(10, 8))
        self.index = index
        self.on_click = on_click
        self.selected = False
        self.cookbook_hint = cookbook_hint
        self.quantity = quantity

        self.columnconfigure(0, weight=1)
        self.columnconfigure(1, weight=0)

        display_name = getattr(ingredient, "display_name", None) or ingredient.name
        name_text = display_name
        if quantity and quantity > 1:
            name_text += f" ×{quantity}"
        if cookbook_hint:
            name_text += " 📖"

        self.name_label = ttk.Label(
            self,
            text=name_text,
            style="CardTitle.TLabel",
            anchor="w",
            justify="left",
        )
        self.name_label.grid(row=0, column=0, sticky="w")

        value_prefix = "+" if ingredient.Value >= 0 else ""
        value_text = f"{value_prefix}{ingredient.Value}"
        self.value_label = ttk.Label(
            self,
            text=value_text,
            style="CardValue.TLabel",
            anchor="e",
            justify="right",
        )
        self.value_label.grid(row=0, column=1, sticky="ne")

        separator = ttk.Separator(self, orient="horizontal")
        separator.grid(row=1, column=0, columnspan=2, sticky="ew", pady=(6, 8))

        row_index = 2

        self.ingredient_image = _load_ingredient_image(ingredient)
        self.ingredient_image_label = ttk.Label(
            self,
            image=self.ingredient_image,
            anchor="center",
        )
        self.ingredient_image_label.grid(
            row=row_index, column=0, columnspan=2, sticky="n", pady=(0, 6)
        )
        row_index += 1

        self.taste_image = _load_icon("taste", ingredient.taste)
        taste_text = f"Taste: {ingredient.taste}"
        self.taste_label = ttk.Label(
            self,
            text=taste_text,
            style="CardBody.TLabel",
            image=self.taste_image,
            compound="left",
        )
        self.taste_label.grid(row=row_index, column=0, columnspan=2, sticky="w")
        row_index += 1

        self.family_image = _load_icon("family", ingredient.family)
        family_text = f"Family: {ingredient.family}"
        self.family_label = ttk.Label(
            self,
            text=family_text,
            style="CardBody.TLabel",
            image=self.family_image,
            compound="left",
        )
        self.family_label.grid(
            row=row_index, column=0, columnspan=2, sticky="w", pady=(2, 0)
        )
        row_index += 1

        self.chef_label: Optional[ttk.Label] = None
        if chef_names:
            first, *rest = chef_names
            lines = [f"Chef Key: {first}"]
            lines.extend(f"           {name}" for name in rest)
            self.chef_label = ttk.Label(
                self,
                text="\n".join(lines),
                style="CardMarker.TLabel",
                justify="left",
            )
            self.chef_label.grid(
                row=row_index, column=0, columnspan=2, sticky="w", pady=(4, 0)
            )
            row_index += 1

        hint_text = ", ".join(recipe_hints) if recipe_hints else "(none)"
        self.recipe_label = ttk.Label(
            self,
            text=f"Recipes: {hint_text}",
            style="CardHint.TLabel",
            wraplength=220,
            justify="left",
        )
        self.recipe_label.grid(
            row=row_index, column=0, columnspan=2, sticky="w", pady=(4, 0)
        )

        if self.on_click:
            self.bind("<Button-1>", self._handle_click)
            for child in self.winfo_children():
                child.bind("<Button-1>", self._handle_click)

    def _handle_click(self, _event) -> None:
        if self.on_click:
            self.on_click(self.index)

    def set_selected(self, selected: bool) -> None:
        self.selected = selected
        style = "CardSelected.TFrame" if selected else "Card.TFrame"
        self.configure(style=style)
        title_style = "CardTitleSelected.TLabel" if selected else "CardTitle.TLabel"
        body_style = "CardBodySelected.TLabel" if selected else "CardBody.TLabel"
        marker_style = (
            "CardMarkerSelected.TLabel" if selected else "CardMarker.TLabel"
        )
        hint_style = "CardHintSelected.TLabel" if selected else "CardHint.TLabel"
        value_style = "CardValueSelected.TLabel" if selected else "CardValue.TLabel"
        self.name_label.configure(style=title_style)
        self.value_label.configure(style=value_style)
        self.taste_label.configure(style=body_style)
        self.family_label.configure(style=body_style)
        if self.chef_label:
            self.chef_label.configure(style=marker_style)
        if self.recipe_label:
            self.recipe_label.configure(style=hint_style)


class DeckPopup(tk.Toplevel):
    def __init__(
        self,
        master: tk.Widget,
        session: GameSession,
        on_close: Optional[Callable[[], None]] = None,
    ) -> None:
        super().__init__(master)
        self.session = session
        self._on_close = on_close
        self._card_views: List[CardView] = []

        self.title("Ingredient Basket")
        self.geometry("760x560")
        self.minsize(520, 400)

        self.columnconfigure(0, weight=1)
        self.rowconfigure(0, weight=1)

        container = ttk.Frame(self, padding=16)
        container.grid(row=0, column=0, sticky="nsew")
        container.columnconfigure(0, weight=1)
        container.rowconfigure(2, weight=1)

        heading = ttk.Label(
            container,
            text="Remaining ingredients in your basket",
            style="Header.TLabel",
            anchor="w",
        )
        heading.grid(row=0, column=0, sticky="w")

        self.count_var = tk.StringVar(value="")
        self.count_label = ttk.Label(
            container,
            textvariable=self.count_var,
            style="Info.TLabel",
            anchor="w",
            justify="left",
        )
        self.count_label.grid(row=1, column=0, sticky="w", pady=(6, 8))

        self.canvas = tk.Canvas(container, borderwidth=0, highlightthickness=0)
        self.canvas.grid(row=2, column=0, sticky="nsew")

        scrollbar = ttk.Scrollbar(
            container, orient="vertical", command=self.canvas.yview
        )
        scrollbar.grid(row=2, column=1, sticky="ns")
        self.canvas.configure(yscrollcommand=scrollbar.set)

        self.cards_frame = ttk.Frame(self.canvas)
        self.canvas.create_window((0, 0), window=self.cards_frame, anchor="nw")
        self.cards_frame.bind(
            "<Configure>",
            lambda _e: self.canvas.configure(scrollregion=self.canvas.bbox("all")),
        )

        self.protocol("WM_DELETE_WINDOW", self._handle_close)
        self.bind("<Escape>", lambda _e: self._handle_close())

        self.set_session(session)

    def _handle_close(self) -> None:
        if self._on_close:
            self._on_close()
        self.destroy()

    def set_session(self, session: GameSession) -> None:
        self.session = session
        self._render_cards()

    def _render_cards(self) -> None:
        for child in self.cards_frame.winfo_children():
            child.destroy()
        self._card_views.clear()

        if not self.session:
            self.count_var.set("No run in progress.")
            return

        deck = list(self.session.get_remaining_deck())
        total = len(deck)
        self.count_var.set(f"Cards remaining: {total}")

        if not deck:
            ttk.Label(
                self.cards_frame,
                text="Your basket is empty. Draw or start a new round to refill it.",
                style="Info.TLabel",
                wraplength=600,
                justify="left",
            ).grid(row=0, column=0, sticky="w")
            return

        counts = Counter()
        samples: Dict[str, Ingredient] = {}
        for ingredient in deck:
            counts[ingredient.name] += 1
            samples.setdefault(ingredient.name, ingredient)

        sorted_names = sorted(counts.keys(), key=lambda name: name.lower())
        columns = 3
        for index, name in enumerate(sorted_names):
            ingredient = samples[name]
            count = counts[name]
            chef_names, cookbook_hint = self.session.get_selection_markers(ingredient)
            recipe_hints = self.session.get_recipe_hints(ingredient)
            card = CardView(
                self.cards_frame,
                index=index,
                ingredient=ingredient,
                chef_names=chef_names,
                recipe_hints=recipe_hints,
                cookbook_hint=cookbook_hint,
                on_click=None,
                quantity=count,
            )
            row, column = divmod(index, columns)
            card.grid(row=row, column=column, sticky="n", padx=8, pady=8)
            self.cards_frame.columnconfigure(column, weight=1)
            self._card_views.append(card)


class CookbookPopup(tk.Toplevel):
    def __init__(
        self,
        master: tk.Widget,
        entries: Mapping[str, CookbookEntry],
        data: GameData,
        on_close: Optional[Callable[[], None]] = None,
    ) -> None:
        super().__init__(master)
        self.data = data
        self._on_close = on_close
        self.entries: Dict[str, CookbookEntry] = {}
        self._image_refs: List[tk.PhotoImage] = []

        self.title("Cookbook")
        self.geometry("720x560")
        self.minsize(560, 420)

        self.columnconfigure(0, weight=1)
        self.rowconfigure(0, weight=1)

        container = ttk.Frame(self, padding=16)
        container.grid(row=0, column=0, sticky="nsew")
        container.columnconfigure(0, weight=1)
        container.rowconfigure(2, weight=1)

        heading = ttk.Label(
            container,
            text="Recipes you've discovered",
            style="Header.TLabel",
            anchor="w",
        )
        heading.grid(row=0, column=0, sticky="w")

        self.count_var = tk.StringVar(value="")
        self.count_label = ttk.Label(
            container,
            textvariable=self.count_var,
            style="Info.TLabel",
            anchor="w",
            justify="left",
        )
        self.count_label.grid(row=1, column=0, sticky="w", pady=(6, 8))

        self.canvas = tk.Canvas(container, borderwidth=0, highlightthickness=0)
        self.canvas.grid(row=2, column=0, sticky="nsew")

        scrollbar = ttk.Scrollbar(
            container, orient="vertical", command=self.canvas.yview
        )
        scrollbar.grid(row=2, column=1, sticky="ns")
        self.canvas.configure(yscrollcommand=scrollbar.set)

        self.entries_frame = ttk.Frame(self.canvas)
        self.canvas.create_window((0, 0), window=self.entries_frame, anchor="nw")
        self.entries_frame.columnconfigure(0, weight=1)
        self.entries_frame.bind(
            "<Configure>",
            lambda _e: self.canvas.configure(scrollregion=self.canvas.bbox("all")),
        )

        self.protocol("WM_DELETE_WINDOW", self._handle_close)
        self.bind("<Escape>", lambda _e: self._handle_close())

        self.set_entries(entries)

    def _handle_close(self) -> None:
        if self._on_close:
            self._on_close()
        self.destroy()

    def set_entries(self, entries: Mapping[str, CookbookEntry]) -> None:
        self.entries = {name: entry.clone() for name, entry in entries.items()}
        self._render_entries()

    def _render_entries(self) -> None:
        for child in self.entries_frame.winfo_children():
            child.destroy()
        self._image_refs.clear()

        total = len(self.entries)
        if total == 0:
            self.count_var.set("No recipes discovered yet.")
            ttk.Label(
                self.entries_frame,
                text="Cook dishes during a run to add recipes to your cookbook.",
                style="Info.TLabel",
                wraplength=620,
                justify="left",
            ).grid(row=0, column=0, sticky="w")
            return

        plural = "recipe" if total == 1 else "recipes"
        self.count_var.set(f"{total} {plural} discovered.")

        sorted_entries = sorted(
            self.entries.items(), key=lambda item: item[1].display_name.lower()
        )
        for row_index, (name, entry) in enumerate(sorted_entries):
            wrapper = ttk.Frame(self.entries_frame, padding=(0, 0))
            wrapper.grid(row=row_index, column=0, sticky="ew", pady=(0, 14))
            wrapper.columnconfigure(0, weight=1)

            text_frame = ttk.Frame(wrapper)
            text_frame.grid(row=0, column=0, sticky="ew")
            text_frame.columnconfigure(0, weight=1)

            title_text = entry.display_name or name
            if entry.personal_discovery:
                title_text += " ⭐"
            ttk.Label(
                text_frame,
                text=title_text,
                style="Header.TLabel",
                anchor="w",
                justify="left",
            ).grid(row=0, column=0, sticky="w")

            times = "time" if entry.count == 1 else "times"
            info_parts = [
                f"Multiplier {format_multiplier(entry.multiplier)}",
                f"Cooked {entry.count} {times}",
            ]
            if entry.personal_discovery:
                info_parts.append("Personal discovery")
            ttk.Label(
                text_frame,
                text=" • ".join(info_parts),
                style="Info.TLabel",
                wraplength=640,
                justify="left",
            ).grid(row=1, column=0, sticky="w", pady=(4, 8))

            ingredients_frame = ttk.Frame(text_frame)
            ingredients_frame.grid(row=2, column=0, sticky="w")

            for col_index, ingredient_name in enumerate(entry.ingredients):
                ingredient = self.data.ingredients.get(ingredient_name)
                if ingredient:
                    display_name = (
                        getattr(ingredient, "display_name", None) or ingredient.name
                    )
                    image = _load_ingredient_image(ingredient, target_px=96)
                else:
                    display_name = ingredient_name
                    image = None

                if image is not None:
                    self._image_refs.append(image)

                label = ttk.Label(
                    ingredients_frame,
                    text=display_name,
                    image=image,
                    compound="top",
                    style="CardBody.TLabel",
                    anchor="center",
                    justify="center",
                    padding=(6, 0),
                )
                label.grid(row=0, column=col_index, padx=6)

            recipe_image = _load_recipe_image(
                name, entry.display_name, target_px=RECIPE_IMAGE_TARGET_PX
            )
            if recipe_image is not None:
                self._image_refs.append(recipe_image)
                image_label = ttk.Label(
                    wrapper,
                    image=recipe_image,
                    style="CardBody.TLabel",
                    anchor="center",
                    justify="center",
                )
                image_label.grid(row=0, column=1, rowspan=3, sticky="ne", padx=(12, 0))

        self.canvas.yview_moveto(0)

class SeasoningPopup(tk.Toplevel):
    def __init__(
        self,
        master: tk.Widget,
        seasonings: Sequence[Seasoning],
        on_close: Optional[Callable[[], None]] = None,
    ) -> None:
        super().__init__(master)
        self._on_close = on_close
        self._seasonings: List[Seasoning] = []
        self._icon_refs: List[tk.PhotoImage] = []

        self.title("Seasoning Pantry")
        self.geometry("520x420")
        self.minsize(380, 320)

        self.columnconfigure(0, weight=1)
        self.rowconfigure(0, weight=1)

        container = ttk.Frame(self, padding=16)
        container.grid(row=0, column=0, sticky="nsew")
        container.columnconfigure(0, weight=1)
        container.rowconfigure(2, weight=1)

        heading = ttk.Label(
            container,
            text="Seasonings you've discovered",
            style="Header.TLabel",
            anchor="w",
        )
        heading.grid(row=0, column=0, sticky="w")

        self.count_var = tk.StringVar(value="")
        self.count_label = ttk.Label(
            container,
            textvariable=self.count_var,
            style="Info.TLabel",
            anchor="w",
            justify="left",
        )
        self.count_label.grid(row=1, column=0, sticky="w", pady=(6, 8))

        self.canvas = tk.Canvas(container, borderwidth=0, highlightthickness=0)
        self.canvas.grid(row=2, column=0, sticky="nsew")

        scrollbar = ttk.Scrollbar(
            container, orient="vertical", command=self.canvas.yview
        )
        scrollbar.grid(row=2, column=1, sticky="ns")
        self.canvas.configure(yscrollcommand=scrollbar.set)

        self.entries_frame = ttk.Frame(self.canvas)
        self.canvas.create_window((0, 0), window=self.entries_frame, anchor="nw")
        self.entries_frame.columnconfigure(0, weight=1)
        self.entries_frame.bind(
            "<Configure>",
            lambda _e: self.canvas.configure(scrollregion=self.canvas.bbox("all")),
        )

        self.protocol("WM_DELETE_WINDOW", self._handle_close)
        self.bind("<Escape>", lambda _e: self._handle_close())

        self.set_seasonings(seasonings)

    def _handle_close(self) -> None:
        if self._on_close:
            self._on_close()
        self.destroy()

    def set_seasonings(self, seasonings: Sequence[Seasoning]) -> None:
        self._seasonings = list(seasonings)
        self._render_entries()

    def _render_entries(self) -> None:
        for child in self.entries_frame.winfo_children():
            child.destroy()
        self._icon_refs.clear()

        total = len(self._seasonings)
        if total == 0:
            self.count_var.set("No seasonings collected yet.")
            ttk.Label(
                self.entries_frame,
                text="Finish a round to claim a seasoning wildcard for your pantry.",
                style="Info.TLabel",
                wraplength=440,
                justify="left",
            ).grid(row=0, column=0, sticky="w")
            return

        plural = "seasoning" if total == 1 else "seasonings"
        self.count_var.set(f"{total} {plural} collected.")

        for row_index, seasoning in enumerate(
            sorted(
                self._seasonings,
                key=lambda s: (s.display_name or s.name).lower(),
            )
        ):
            frame = ttk.Frame(
                self.entries_frame,
                style="SeasoningEntry.TFrame",
                padding=(10, 8),
            )
            frame.grid(row=row_index, column=0, sticky="ew", pady=(0, 10))
            frame.columnconfigure(1, weight=1)

            icon = _load_seasoning_icon(seasoning, target_px=96)
            self._icon_refs.append(icon)
            icon_label = ttk.Label(frame, image=icon, style="SeasoningEntry.TLabel")
            icon_label.grid(row=0, column=0, rowspan=2, sticky="n")

            display_name = seasoning.display_name or seasoning.name
            name_label = ttk.Label(
                frame,
                text=display_name,
                style="Header.TLabel",
                anchor="w",
                justify="left",
            )
            name_label.grid(row=0, column=1, sticky="w")

            perk_text = seasoning.perk.strip() or "No perk description available."
            info_text = f"Taste: {seasoning.taste}\n{perk_text}"
            info_label = ttk.Label(
                frame,
                text=info_text,
                style="SeasoningEntry.TLabel",
                wraplength=360,
                justify="left",
            )
            info_label.grid(row=1, column=1, sticky="w", pady=(4, 0))

        self.canvas.yview_moveto(0)


class FoodGameApp:
    def __init__(self, root: tk.Tk) -> None:
        self.root = root
        self.root.title("Food Deck Simulator — Desktop Prototype")
        self.root.geometry("1120x720")
        self.root.minsize(980, 640)

        self.session: Optional[GameSession] = None
        self.card_views: Dict[int, CardView] = {}
        self.selected_indices: set[int] = set()
        self.spinboxes: List[ttk.Spinbox] = []
        self.cookbook_tile: Optional[CookbookTile] = None
        self.team_tile: Optional[ChefTeamTile] = None
        self.seasoning_tile: Optional[SeasoningTile] = None
        self.active_popup: Optional[tk.Toplevel] = None
        self.cookbook_popup: Optional["CookbookPopup"] = None
        self.seasoning_popup: Optional["SeasoningPopup"] = None
        self.recruit_dialog: Optional[tk.Toplevel] = None
        self.deck_popup: Optional["DeckPopup"] = None
        self.dish_dialog: Optional[DishMatrixDialog] = None

        self.hand_sort_modes: Tuple[str, ...] = ("name", "family", "taste")
        self.hand_sort_index = 0
        self.hand_sort_var = tk.StringVar(
            value=self._format_sort_label(self._current_sort_mode())
        )

        self._resource_button_images: Dict[str, tk.PhotoImage] = {}
        self._action_button_images: Dict[str, tk.PhotoImage] = {}

        self._init_styles()
        self._build_layout()

    # ----------------- UI setup -----------------
    def _init_styles(self) -> None:
        style = ttk.Style(self.root)
        try:
            style.theme_use("clam")
        except tk.TclError:
            pass

        base_bg = "#f5f5f5"
        selected_bg = "#e6edf7"
        title_font = ("Helvetica", 12, "bold")
        body_font = ("Helvetica", 10)
        marker_font = ("Helvetica", 9, "italic")
        tile_bg = "#ffffff"

        style.configure("Card.TFrame", background=base_bg, borderwidth=1, relief="solid")
        style.configure(
            "CardSelected.TFrame",
            background=selected_bg,
            borderwidth=2,
            relief="solid",
        )
        style.configure(
            "CardTitle.TLabel",
            font=title_font,
            foreground="#2f2f2f",
            background=base_bg,
        )
        style.configure(
            "CardBody.TLabel",
            font=body_font,
            foreground="#3a3a3a",
            background=base_bg,
        )
        style.configure(
            "CardMarker.TLabel",
            font=marker_font,
            foreground="#5a5a5a",
            background=base_bg,
        )
        style.configure(
            "CardHint.TLabel",
            font=("Helvetica", 9),
            foreground="#4a4a4a",
            background=base_bg,
        )
        style.configure(
            "CardValue.TLabel",
            font=("Helvetica", 11, "bold"),
            foreground="#1f1f1f",
            background=base_bg,
        )
        style.configure(
            "CardTitleSelected.TLabel",
            font=title_font,
            foreground="#1f1f1f",
            background=selected_bg,
        )
        style.configure(
            "CardBodySelected.TLabel",
            font=body_font,
            foreground="#2d2d2d",
            background=selected_bg,
        )
        style.configure(
            "CardMarkerSelected.TLabel",
            font=marker_font,
            foreground="#4a4a4a",
            background=selected_bg,
        )
        style.configure(
            "CardHintSelected.TLabel",
            font=("Helvetica", 9),
            foreground="#383838",
            background=selected_bg,
        )
        style.configure(
            "CardValueSelected.TLabel",
            font=("Helvetica", 11, "bold"),
            foreground="#1f1f1f",
            background=selected_bg,
        )

        style.configure("Info.TLabel", font=("Helvetica", 10), foreground="#2f2f2f")
        style.configure("Header.TLabel", font=("Helvetica", 14, "bold"), foreground="#1f1f1f")
        style.configure("Score.TLabel", font=("Helvetica", 18, "bold"), foreground="#1f1f1f")
        style.configure("Summary.TLabel", font=("Helvetica", 16, "bold"), foreground="#1c1c1c")
        style.configure(
            "Tile.TFrame",
            background=tile_bg,
            borderwidth=1,
            relief="ridge",
        )
        style.configure("TileBody.TFrame", background=tile_bg)
        style.configure(
            "TileHeader.TButton",
            font=("Helvetica", 12, "bold"),
            anchor="w",
            padding=(8, 6),
        )
        style.configure(
            "TileHeader.TLabel",
            font=("Helvetica", 12, "bold"),
            foreground="#1f1f1f",
            background=tile_bg,
        )
        style.configure(
            "TileSub.TLabel",
            font=("Helvetica", 10),
            foreground="#3a3a3a",
            background=tile_bg,
        )
        style.configure(
            "TileInfo.TLabel",
            font=("Helvetica", 10),
            foreground="#2a2a2a",
            background=tile_bg,
        )
        style.configure(
            "SeasoningEntry.TFrame",
            background=tile_bg,
            borderwidth=1,
            relief="solid",
        )
        style.configure(
            "SeasoningEntrySelected.TFrame",
            background=selected_bg,
            borderwidth=2,
            relief="solid",
        )
        style.configure(
            "SeasoningEntry.TLabel",
            font=body_font,
            foreground="#3a3a3a",
            background=tile_bg,
        )
        style.configure(
            "SeasoningEntrySelected.TLabel",
            font=body_font,
            foreground="#1f1f1f",
            background=selected_bg,
        )
        style.configure(
            "ResourceButton.TButton",
            font=("Helvetica", 14, "bold"),
            padding=(8, 12),
        )
        style.configure(
            "TileRecipe.TButton",
            font=("Helvetica", 10),
            anchor="w",
            padding=(6, 4),
        )
        style.configure(
            "TileAction.TButton",
            font=("Helvetica", 11, "bold"),
            padding=(8, 6),
        )

    def _build_layout(self) -> None:
        main = ttk.Frame(self.root, padding=16)
        main.pack(fill="both", expand=True)

        main.columnconfigure(1, weight=1)
        main.rowconfigure(0, weight=1)

        self.control_frame = ttk.LabelFrame(main, text="Session Setup", padding=12)
        self.control_frame.grid(row=0, column=0, sticky="nsw", padx=(0, 16))

        self.game_frame = ttk.Frame(main)
        self.game_frame.grid(row=0, column=1, sticky="nsew")
        self.game_frame.columnconfigure(0, weight=1)
        self.game_frame.rowconfigure(1, weight=1)

        self._build_controls()
        self._build_game_panel()

    def _build_controls(self) -> None:
        ttk.Label(self.control_frame, text="Basket", style="Header.TLabel").pack(anchor="w")
        self.basket_var = tk.StringVar()
        basket_names = sorted(DATA.baskets.keys())
        if "Basic" in basket_names:
            basket_names = ["Basic"] + [name for name in basket_names if name != "Basic"]
        self.basket_combo = ttk.Combobox(
            self.control_frame,
            textvariable=self.basket_var,
            values=basket_names,
            state="readonly",
            width=28,
        )
        if basket_names:
            self.basket_combo.current(0)
        self.basket_combo.pack(anchor="w", pady=(4, 12))

        ttk.Label(
            self.control_frame,
            text="You'll be prompted to recruit chefs or claim seasonings once a run begins.",
            style="Info.TLabel",
            wraplength=260,
            justify="left",
        ).pack(anchor="w", pady=(0, 12))

        config_frame = ttk.Frame(self.control_frame)
        config_frame.pack(anchor="w", pady=(8, 0))

        self.round_var = tk.IntVar(value=DEFAULT_CONFIG.rounds)
        self.cooks_var = tk.IntVar(value=DEFAULT_CONFIG.cooks)
        self.hand_var = tk.IntVar(value=DEFAULT_HAND_SIZE)
        self.pick_var = tk.IntVar(value=DEFAULT_PICK_SIZE)
        self.max_chefs_var = tk.IntVar(value=DEFAULT_MAX_CHEFS)

        self._add_spinbox(config_frame, "Rounds", self.round_var, 1, 10)
        self._add_spinbox(config_frame, "Cooks / Round", self.cooks_var, 1, 12)
        self._add_spinbox(config_frame, "Hand Size", self.hand_var, 3, 10)
        self._add_spinbox(config_frame, "Pick Size", self.pick_var, 1, 5)
        self._add_spinbox(
            config_frame,
            "Max Chefs",
            self.max_chefs_var,
            1,
            max(1, len(DATA.chefs)),
        )

        self.start_button = ttk.Button(
            self.control_frame, text="Start Run", command=self.start_run
        )
        self.start_button.pack(fill="x", pady=(12, 6))

        self.reset_button = ttk.Button(
            self.control_frame, text="Reset", command=self.reset_session, state="disabled"
        )
        self.reset_button.pack(fill="x")

    def _add_spinbox(
        self,
        parent: ttk.Frame,
        label: str,
        variable: tk.IntVar,
        minimum: int,
        maximum: int,
    ) -> None:
        frame = ttk.Frame(parent)
        frame.pack(anchor="w", pady=4, fill="x")
        ttk.Label(frame, text=label).pack(anchor="w")
        spin = ttk.Spinbox(
            frame,
            from_=minimum,
            to=maximum,
            textvariable=variable,
            width=6,
        )
        spin.pack(anchor="w", pady=(2, 0))
        self.spinboxes.append(spin)

    def _build_game_panel(self) -> None:
        score_frame = ttk.Frame(self.game_frame)
        score_frame.grid(row=0, column=0, sticky="ew")
        score_frame.columnconfigure(0, weight=1)
        score_frame.columnconfigure(1, weight=1)

        ttk.Label(score_frame, text="Total Score", style="Header.TLabel").grid(
            row=0, column=0, sticky="w"
        )
        self.score_var = tk.StringVar(value="0")
        ttk.Label(score_frame, textvariable=self.score_var, style="Score.TLabel").grid(
            row=0, column=1, sticky="w", padx=(8, 0)
        )

        self.progress_var = tk.StringVar(value="Round 0 / 0 — Turn 0 / 0")
        ttk.Label(score_frame, textvariable=self.progress_var, style="Info.TLabel").grid(
            row=1, column=0, columnspan=2, sticky="w", pady=(6, 0)
        )

        self.selection_var = tk.StringVar(value="Selection: 0")
        ttk.Label(score_frame, textvariable=self.selection_var, style="Info.TLabel").grid(
            row=2, column=0, columnspan=2, sticky="w", pady=(6, 0)
        )

        self.selection_summary_var = tk.StringVar(value="Value × Dish = Score")
        self.selection_summary_label = ttk.Label(
            score_frame,
            textvariable=self.selection_summary_var,
            style="Summary.TLabel",
            anchor="center",
            justify="center",
        )
        self.selection_summary_label.grid(
            row=3, column=0, columnspan=2, sticky="ew", pady=(8, 0)
        )

        self.sort_button = ttk.Button(
            score_frame,
            textvariable=self.hand_sort_var,
            command=self.cycle_hand_sort_mode,
        )
        self.sort_button.grid(row=4, column=0, columnspan=2, sticky="w", pady=(6, 0))

        self.chefs_var = tk.StringVar(
            value=f"Active chefs ({DEFAULT_MAX_CHEFS} max): —"
        )
        ttk.Label(score_frame, textvariable=self.chefs_var, style="Info.TLabel").grid(
            row=5, column=0, columnspan=2, sticky="w", pady=(4, 0)
        )

        hand_container = ttk.Frame(self.game_frame)
        hand_container.grid(row=1, column=0, sticky="nsew")
        hand_container.columnconfigure(0, weight=1)
        hand_container.rowconfigure(0, weight=1)

        self.hand_canvas = tk.Canvas(hand_container, borderwidth=0, highlightthickness=0)
        self.hand_canvas.grid(row=0, column=0, sticky="nsew")

        scrollbar = ttk.Scrollbar(
            hand_container, orient="horizontal", command=self.hand_canvas.xview
        )
        scrollbar.grid(row=1, column=0, sticky="ew")
        self.hand_canvas.configure(xscrollcommand=scrollbar.set)

        self.hand_frame = ttk.Frame(self.hand_canvas)
        self.hand_canvas.create_window((0, 0), window=self.hand_frame, anchor="nw")
        self.hand_frame.bind(
            "<Configure>",
            lambda _e: self.hand_canvas.configure(scrollregion=self.hand_canvas.bbox("all")),
        )

        action_frame = ttk.Frame(self.game_frame)
        action_frame.grid(row=2, column=0, sticky="ew", pady=(12, 0))
        action_frame.columnconfigure(0, weight=1)
        action_frame.columnconfigure(1, weight=1)

        self.cook_button = ttk.Button(
            action_frame,
            text="Cook",
            command=self.cook_selected,
            state="disabled",
            compound="left",
        )
        self.cook_button.grid(row=0, column=0, sticky="ew", padx=(0, 6))

        cook_icon = _load_button_image("cook.png", target_px=52)
        if cook_icon is None:
            cook_icon = _generate_button_icon("cook", "CK", size=64)
        self._action_button_images["cook"] = cook_icon
        self.cook_button.configure(image=cook_icon)

        self.discard_button = ttk.Button(
            action_frame,
            text="Discard",
            command=self.discard_selected,
            state="disabled",
            compound="left",
        )
        self.discard_button.grid(row=0, column=1, sticky="ew")

        discard_icon = _load_button_image("discard.png", target_px=52)
        if discard_icon is None:
            discard_icon = _generate_button_icon("discard", "DC", size=64)
        self._action_button_images["discard"] = discard_icon
        self.discard_button.configure(image=discard_icon)

        resource_frame = ttk.Frame(action_frame)
        resource_frame.grid(row=1, column=0, columnspan=2, sticky="ew", pady=(10, 0))
        for column in range(5):
            resource_frame.columnconfigure(column, weight=1)

        self.cookbook_count_var = tk.StringVar(value="Cookbook\n0 recipes")
        cookbook_icon = _load_button_image("cookbook.png")
        if cookbook_icon is None:
            cookbook_icon = _generate_button_icon("cookbook", "CB")
        self._resource_button_images["cookbook"] = cookbook_icon
        self.cookbook_button = ttk.Button(
            resource_frame,
            textvariable=self.cookbook_count_var,
            image=self._resource_button_images["cookbook"],
            compound="top",
            style="ResourceButton.TButton",
            command=self.show_cookbook_panel,
        )
        self.cookbook_button.grid(row=0, column=0, sticky="ew", padx=(0, 6))
        self._update_cookbook_button()

        dish_icon = _load_button_image("dishmatrix.png")
        if dish_icon is None:
            dish_icon = _generate_button_icon("dish", "DM")
        self._resource_button_images["dish"] = dish_icon
        self.dish_matrix_button = ttk.Button(
            resource_frame,
            text="Dish Matrix",
            image=self._resource_button_images["dish"],
            compound="top",
            style="ResourceButton.TButton",
            command=self.show_dish_matrix,
        )
        self.dish_matrix_button.grid(row=0, column=1, sticky="ew", padx=(0, 6))

        seasoning_icon = _load_button_image("seasoning.png")
        if seasoning_icon is None:
            seasoning_icon = _generate_button_icon("seasoning", "SN")
        self._resource_button_images["seasoning"] = seasoning_icon
        self.seasoning_button = ttk.Button(
            resource_frame,
            text="Seasonings\nNone",
            image=self._resource_button_images["seasoning"],
            compound="top",
            style="ResourceButton.TButton",
            command=self.show_selected_seasoning_info,
            state="disabled",
        )
        self.seasoning_button.grid(row=0, column=2, sticky="ew", padx=(0, 6))

        basket_icon = _load_button_image("basket.png")
        if basket_icon is None:
            basket_icon = _generate_button_icon("basket", "BK")
        self._resource_button_images["basket"] = basket_icon
        self.basket_count_var = tk.StringVar(value="Basket\n0/0")
        self.basket_button = ttk.Button(
            resource_frame,
            textvariable=self.basket_count_var,
            image=self._resource_button_images["basket"],
            compound="top",
            style="ResourceButton.TButton",
            command=self.show_deck_popup,
            state="disabled",
        )
        self.basket_button.grid(row=0, column=3, sticky="ew", padx=(0, 6))

        chef_icon = _load_button_image("chefs.png")
        if chef_icon is None:
            chef_icon = _generate_button_icon("chef", "CF")
        self._resource_button_images["chef"] = chef_icon
        self.chef_button = ttk.Button(
            resource_frame,
            text="Chefs\n0/0",
            image=self._resource_button_images["chef"],
            compound="top",
            style="ResourceButton.TButton",
            command=self.show_chef_team,
            state="disabled",
        )
        self.chef_button.grid(row=0, column=4, sticky="ew")
        self._update_seasoning_button(None)
        self._update_chef_button()

        self.log_text = tk.Text(
            self.game_frame,
            height=17,
            wrap="word",
            background="#ffffff",
            foreground="#202020",
            relief="solid",
            borderwidth=1,
            padx=12,
            pady=10,
            font=("Helvetica", 10),
        )
        self.log_text.grid(row=3, column=0, sticky="ew", pady=(12, 0))
        self.log_text.configure(state="disabled")

    # ----------------- Session management -----------------
    def start_run(self) -> None:
        if self.active_popup and self.active_popup.winfo_exists():
            self.active_popup.destroy()
        self.active_popup = None
        if self.deck_popup and self.deck_popup.winfo_exists():
            self.deck_popup.destroy()
        self.deck_popup = None
        self._close_recruit_dialog()
        try:
            basket = self.basket_var.get()
            if not basket:
                raise ValueError("Select a basket before starting a run.")

            rounds = int(self.round_var.get())
            cooks = int(self.cooks_var.get())
            hand_size = int(self.hand_var.get())
            pick_size = int(self.pick_var.get())
            max_chefs = int(self.max_chefs_var.get())

            if pick_size > hand_size:
                raise ValueError("Pick size cannot exceed hand size.")
            if max_chefs <= 0:
                raise ValueError("Max chefs must be at least 1.")

            self.session = GameSession(
                DATA,
                basket_name=basket,
                chefs=[],
                rounds=rounds,
                cooks_per_round=cooks,
                hand_size=hand_size,
                pick_size=pick_size,
                max_chefs=max_chefs,
            )
        except Exception as exc:  # pragma: no cover - user feedback path
            messagebox.showerror("Cannot start run", str(exc))
            return

        cookbook_entries = self.session.get_cookbook()
        if self.cookbook_tile:
            self.cookbook_tile.set_entries(cookbook_entries)
        self._update_cookbook_button()
        if self.cookbook_popup and self.cookbook_popup.winfo_exists():
            self.cookbook_popup.set_entries(cookbook_entries)
        if self.team_tile:
            self.team_tile.set_team(self.session.chefs, self.session.max_chefs)
        if self.seasoning_tile:
            self.seasoning_tile.set_seasonings(
                self.session.get_seasonings(),
                len(self.session.available_seasonings()),
            )

        self._set_controls_active(False)
        self.cook_button.configure(state="normal")
        self.discard_button.configure(state="normal")
        self.basket_button.configure(state="normal")
        self.seasoning_button.configure(state="normal")
        self.chef_button.configure(state="normal")
        self.reset_button.configure(state="normal")
        self.selected_indices.clear()
        self.update_selection_label()
        self.render_hand()
        self.update_status()
        self.clear_events()
        self.append_events(self.session.consume_events())
        self._update_seasoning_button(None)
        self._update_chef_button()
        if not self.session.chefs and (
            self.session.available_chefs() or self.session.available_seasonings()
        ):
            self.session.pending_new_chef_offer = True
            self._update_chef_button()
            self.append_events(["Choose a chef or seasoning to begin your run."])
            self.show_recruit_dialog()
        self.write_result("Run started. Select ingredients and press COOK!")

    def reset_session(self) -> None:
        if self.active_popup and self.active_popup.winfo_exists():
            self.active_popup.destroy()
        self.active_popup = None
        if self.deck_popup and self.deck_popup.winfo_exists():
            self.deck_popup.destroy()
        self.deck_popup = None
        if self.cookbook_popup and self.cookbook_popup.winfo_exists():
            self.cookbook_popup.destroy()
        self.cookbook_popup = None
        if self.seasoning_popup and self.seasoning_popup.winfo_exists():
            self.seasoning_popup.destroy()
        self.seasoning_popup = None
        self._close_recruit_dialog()
        self.session = None
        self._update_basket_button()
        self.selected_indices.clear()
        self.update_selection_label()
        self.score_var.set("0")
        self.progress_var.set("Round 0 / 0 — Turn 0 / 0")
        self.chefs_var.set(
            f"Active chefs ({self.max_chefs_var.get()} max): —"
        )
        self.cook_button.configure(state="disabled")
        self.discard_button.configure(state="disabled")
        self.basket_button.configure(state="disabled")
        self.seasoning_button.configure(state="disabled")
        self.chef_button.configure(state="disabled")
        self.reset_button.configure(state="disabled")
        self._set_controls_active(True)
        self.clear_hand()
        self.clear_events()
        self.write_result("Session reset. Configure options and start a new run.")
        if self.cookbook_tile:
            self.cookbook_tile.clear()
        self._update_cookbook_button()
        if self.team_tile:
            self.team_tile.set_team([], int(self.max_chefs_var.get()))
        if self.seasoning_tile:
            self.seasoning_tile.clear()
        self._update_seasoning_button(None)
        self._update_chef_button()

    def _set_controls_active(self, active: bool) -> None:
        state = "normal" if active else "disabled"
        self.basket_combo.configure(state="readonly" if active else "disabled")
        for spin in self.spinboxes:
            spin.configure(state=state)
        self.start_button.configure(state="normal" if active else "disabled")

    # ----------------- UI updates -----------------
    def _refresh_deck_popup(self) -> None:
        if not self.deck_popup:
            return
        if self.deck_popup.winfo_exists():
            if self.session:
                self.deck_popup.set_session(self.session)
            else:
                self.deck_popup.destroy()
                self.deck_popup = None
        else:
            self.deck_popup = None

    def _refresh_seasoning_popup(self) -> None:
        if not self.seasoning_popup:
            return
        if self.seasoning_popup.winfo_exists():
            if self.session:
                self.seasoning_popup.set_seasonings(self.session.get_seasonings())
            else:
                self.seasoning_popup.destroy()
                self.seasoning_popup = None
        else:
            self.seasoning_popup = None

    def render_hand(self) -> None:
        self.clear_hand()
        if not self.session:
            self._update_basket_button()
            self._refresh_deck_popup()
            self._refresh_seasoning_popup()
            return

        self._refresh_seasoning_popup()
        hand_with_indices = list(enumerate(self.session.get_hand()))
        sorted_hand = self._sorted_hand(hand_with_indices)

        for column, (index, ingredient) in enumerate(sorted_hand):
            chef_names, cookbook_hint = self.session.get_selection_markers(ingredient)
            recipe_hints = self.session.get_recipe_hints(ingredient)
            view = CardView(
                self.hand_frame,
                index=index,
                ingredient=ingredient,
                chef_names=chef_names,
                recipe_hints=recipe_hints,
                cookbook_hint=cookbook_hint,
                on_click=self.toggle_card,
            )
            view.grid(row=0, column=column, sticky="nw", padx=8, pady=8)
            if index in self.selected_indices:
                view.set_selected(True)
            self.card_views[index] = view

        self.hand_frame.update_idletasks()
        self.hand_canvas.configure(scrollregion=self.hand_canvas.bbox("all"))
        self._refresh_deck_popup()
        self._update_basket_button()

    def _sorted_hand(
        self, hand_with_indices: Sequence[Tuple[int, Ingredient]]
    ) -> List[Tuple[int, Ingredient]]:
        mode = self._current_sort_mode()
        if mode == "name":
            key_func = lambda pair: (pair[1].name.lower(), pair[0])
        elif mode == "family":
            key_func = lambda pair: (
                pair[1].family.lower(),
                pair[1].name.lower(),
                pair[0],
            )
        else:
            key_func = lambda pair: (
                pair[1].taste.lower(),
                pair[1].name.lower(),
                pair[0],
            )
        return sorted(hand_with_indices, key=key_func)

    def clear_hand(self) -> None:
        for view in self.card_views.values():
            view.destroy()
        self.card_views = {}

    def show_deck_popup(self) -> None:
        if not self.session:
            messagebox.showinfo(
                "No run in progress", "Start a run to view your ingredient basket."
            )
            return

        if self.deck_popup and self.deck_popup.winfo_exists():
            self.deck_popup.set_session(self.session)
            self.deck_popup.lift()
            self.deck_popup.focus_force()
            return

        def handle_close() -> None:
            self.deck_popup = None

        self.deck_popup = DeckPopup(self.root, self.session, on_close=handle_close)
        self.deck_popup.transient(self.root)
        self.deck_popup.focus_force()
        self._center_popup(self.deck_popup)

    def show_cookbook_panel(self) -> None:
        if not self.session:
            messagebox.showinfo(
                "Cookbook", "Start a run to discover recipes and view your cookbook."
            )
            return
        entries = self.session.get_cookbook()
        self._update_cookbook_button()
        if not entries:
            messagebox.showinfo(
                "Cookbook", "No recipes unlocked yet. Cook dishes to discover more."
            )
            return
        if self.cookbook_popup and self.cookbook_popup.winfo_exists():
            self.cookbook_popup.set_entries(entries)
            self.cookbook_popup.lift()
            self.cookbook_popup.focus_force()
            return

        def handle_close() -> None:
            self.cookbook_popup = None

        self.cookbook_popup = CookbookPopup(
            self.root, entries, DATA, on_close=handle_close
        )
        self.cookbook_popup.transient(self.root)
        self._center_popup(self.cookbook_popup)
        self.cookbook_popup.focus_force()

    def show_dish_matrix(self) -> None:
        if self.dish_dialog and self.dish_dialog.winfo_exists():
            self.dish_dialog.lift()
            self.dish_dialog.focus_force()
            return

        def handle_close() -> None:
            self.dish_dialog = None

        self.dish_dialog = DishMatrixDialog(
            self.root, DATA.dish_matrix, on_close=handle_close
        )
        self.dish_dialog.transient(self.root)
        self._center_popup(self.dish_dialog)
        self.dish_dialog.focus_force()

    def show_selected_seasoning_info(self) -> None:
        if not self.session:
            messagebox.showinfo(
                "Seasonings", "Start a run to collect seasonings for your pantry."
            )
            return

        seasonings = self.session.get_seasonings()
        if not seasonings:
            messagebox.showinfo(
                "Seasonings", "No seasonings collected yet. Finish a round to claim one."
            )
            return

        if self.seasoning_popup and self.seasoning_popup.winfo_exists():
            self.seasoning_popup.set_seasonings(seasonings)
            self.seasoning_popup.lift()
            self.seasoning_popup.focus_force()
            return

        def handle_close() -> None:
            self.seasoning_popup = None

        self.seasoning_popup = SeasoningPopup(
            self.root, seasonings, on_close=handle_close
        )
        self.seasoning_popup.transient(self.root)
        self._center_popup(self.seasoning_popup)
        self.seasoning_popup.focus_force()

    def show_chef_team(self) -> None:
        self._update_chef_button()
        if not self.session:
            messagebox.showinfo(
                "Chef Team", "Start a run to recruit chefs and view your roster."
            )
            return
        if self.session.can_recruit_chef():
            self.show_recruit_dialog()
            return

        if not self.session.chefs:
            message = "No chefs recruited yet. Complete a cook to earn a new offer."
        else:
            lines = ["Active chefs:"]
            for chef in self.session.chefs:
                recipes = (
                    ", ".join(chef.recipe_names)
                    if getattr(chef, "recipe_names", None)
                    else "No signature recipes"
                )
                lines.append(f"• {chef.name} — {recipes}")
            message = "\n".join(lines)

        messagebox.showinfo("Chef Team", message)

    def _handle_seasoning_selected(self, seasoning: Optional[Seasoning]) -> None:
        self._update_seasoning_button(seasoning)

    def _update_cookbook_button(self) -> None:
        if not hasattr(self, "cookbook_button"):
            return

        if not self.session:
            count = 0
        else:
            count = len(self.session.get_cookbook())

        plural = "recipe" if count == 1 else "recipes"
        self.cookbook_count_var.set(f"Cookbook\n{count} {plural}")

        icon = self._resource_button_images.get("cookbook")
        if icon is None:
            icon = _generate_button_icon("cookbook", "CB")
            self._resource_button_images["cookbook"] = icon

        self.cookbook_button.configure(image=icon)

    def _update_basket_button(self) -> None:
        if not hasattr(self, "basket_button"):
            return

        if not self.session:
            self.basket_count_var.set("Basket\n0/0")
            return

        remaining, total = self.session.get_basket_counts()
        self.basket_count_var.set(f"Basket\n{remaining}/{total}")

    def _update_seasoning_button(self, seasoning: Optional[Seasoning] = None) -> None:
        if not hasattr(self, "seasoning_button"):
            return
        if seasoning is None and self.session:
            seasonings = self.session.get_seasonings()
            if len(seasonings) == 1:
                seasoning = seasonings[0]
            elif seasonings:
                seasoning = None
                text = "Seasonings\nMultiple"
            else:
                seasoning = None
                text = "Seasonings\nNone"
        if seasoning is not None:
            display_name = seasoning.display_name or seasoning.name
            text = f"Seasonings\n{display_name}"
        elif self.session and self.session.get_seasonings():
            text = "Seasonings\nMultiple"
        else:
            text = "Seasonings\nNone"

        icon = self._resource_button_images.get("seasoning")
        if icon is None:
            icon = _generate_button_icon("seasoning", "SN")
            self._resource_button_images["seasoning"] = icon

        self.seasoning_button.configure(image=icon, text=text)

    def _update_chef_button(self) -> None:
        if not hasattr(self, "chef_button"):
            return

        if not self.session:
            text = "Chefs\n0/0"
        else:
            count = len(self.session.chefs)
            max_slots = self.session.max_chefs
            if self.session.can_recruit_chef():
                text = "Chefs\nRecruit!"
            else:
                text = f"Chefs\n{count}/{max_slots}"

        icon = self._resource_button_images.get("chef")
        if icon is None:
            icon = _generate_button_icon("chef", "CF")
            self._resource_button_images["chef"] = icon

        self.chef_button.configure(image=icon, text=text)

    def toggle_card(self, index: int) -> None:
        if not self.session:
            return
        view = self.card_views.get(index)
        if not view:
            return
        if index in self.selected_indices:
            self.selected_indices.remove(index)
            view.set_selected(False)
        else:
            if len(self.selected_indices) >= self.session.pick_size:
                messagebox.showinfo(
                    "Selection limit",
                    f"You may only pick {self.session.pick_size} cards per turn.",
                )
                return
            self.selected_indices.add(index)
            view.set_selected(True)
        self.update_selection_label()

    def _current_sort_mode(self) -> str:
        return self.hand_sort_modes[self.hand_sort_index]

    def _format_sort_label(self, mode: str) -> str:
        labels = {"name": "Name", "family": "Family", "taste": "Taste"}
        return f"Sort order: {labels.get(mode, mode.title())}"

    def cycle_hand_sort_mode(self) -> None:
        self.hand_sort_index = (self.hand_sort_index + 1) % len(self.hand_sort_modes)
        self.hand_sort_var.set(self._format_sort_label(self._current_sort_mode()))
        self.render_hand()

    def update_selection_label(self) -> None:
        count = len(self.selected_indices)
        limit = self.session.pick_size if self.session else 0
        if limit:
            self.selection_var.set(f"Selection: {count} / {limit}")
        else:
            self.selection_var.set(f"Selection: {count}")
        self.update_selection_summary()

    def update_selection_summary(self) -> None:
        default_text = "Value × Dish = Score"
        if not self.session or not self.selected_indices:
            self.selection_summary_var.set(default_text)
            return

        hand = self.session.get_hand()
        try:
            selected = [hand[index] for index in sorted(self.selected_indices)]
        except IndexError:
            self.selection_summary_var.set(default_text)
            return

        Value = sum(card.Value for card in selected)
        dish_outcome = self.session.data.evaluate_dish(selected)
        multiplier = dish_outcome.dish_multiplier
        total = int(round(dish_outcome.dish_value))
        if dish_outcome.entry:
            summary = (
                f"Value {Value} × Dish {dish_outcome.entry.name} "
                f"({format_multiplier(multiplier)}) = {total}"
            )
        else:
            summary = (
                f"Value {Value} × Dish {format_multiplier(multiplier)} = {total}"
            )
        self.selection_summary_var.set(summary)

    def update_status(self) -> None:
        if not self.session:
            return
        round_text = (
            f"Round {self.session.round_index} / {self.session.rounds}"
        )
        turn_text = (
            f"Turn {self.session.turn_number + 1} / {self.session.total_turns}"
            if not self.session.is_finished()
            else f"Turns completed: {self.session.turn_number}"
        )
        self.progress_var.set(f"{round_text} — {turn_text}")
        self.score_var.set(str(self.session.get_total_score()))
        chef_names = ", ".join(chef.name for chef in self.session.chefs) or "None"
        self.chefs_var.set(
            f"Active chefs ({self.session.max_chefs} max): {chef_names}"
        )
        self._update_chef_button()
        self._update_seasoning_button()

    def _append_log_lines(self, lines: Iterable[str]) -> None:
        collected = list(lines)
        if not collected:
            return
        self.log_text.configure(state="normal")
        for line in collected:
            self.log_text.insert("end", f"{line}\n")
        self.log_text.see("end")
        self.log_text.configure(state="disabled")

    def append_events(self, messages: Iterable[str]) -> None:
        self._append_log_lines(f"• {message}" for message in messages)

    def clear_events(self) -> None:
        self.log_text.configure(state="normal")
        self.log_text.delete("1.0", "end")
        self.log_text.configure(state="disabled")

    def _close_recruit_dialog(self) -> None:
        if self.recruit_dialog and self.recruit_dialog.winfo_exists():
            self.recruit_dialog.destroy()
        self.recruit_dialog = None

    def log_turn_points(self, outcome: TurnOutcome) -> None:
        notes: List[str] = []
        if outcome.dish_name:
            tier_text = f" {outcome.dish_tier}" if outcome.dish_tier else ""
            notes.append(
                f"dish {outcome.dish_name}{tier_text}"
                f" {format_multiplier(outcome.dish_multiplier)}"
            )
        else:
            notes.append(f"dish {format_multiplier(outcome.dish_multiplier)}")

        recipe_display = outcome.recipe_display_name or outcome.recipe_name
        if outcome.recipe_name:
            parts = [
                f"recipe {recipe_display} x{outcome.recipe_multiplier:.2f}"
            ]
            if outcome.discovered_recipe:
                if outcome.personal_discovery:
                    parts.append("personal discovery")
                else:
                    parts.append("new recipe")
            if outcome.times_cooked_total:
                parts.append(f"total cooks {outcome.times_cooked_total}")
            notes.append("; ".join(parts))

        note_text = f" ({'; '.join(notes)})" if notes else ""
        entry = (
            f"Turn {outcome.turn_number} {outcome.final_score:+d} pts{note_text}"
        )
        lines = [entry]
        if outcome.alerts:
            lines.extend(f"    ⚠️ {alert}" for alert in outcome.alerts)
        self._append_log_lines(lines)

    def _cookbook_summary_text(self) -> str:
        if not self.session:
            return ""
        entries = self.session.get_cookbook()
        if not entries:
            return "Cookbook:\n  (No recipes discovered yet.)"
        lines = []
        sorted_entries = sorted(
            entries.values(), key=lambda entry: entry.display_name.lower()
        )
        for entry in sorted_entries:
            times = "time" if entry.count == 1 else "times"
            lines.append(
                f"  {entry.display_name} — {format_multiplier(entry.multiplier)}; "
                f"cooked {entry.count} {times}: {', '.join(entry.ingredients)}"
            )
        return "Cookbook:\n" + "\n".join(lines)

    def _final_summary_text(self) -> str:
        if not self.session:
            return ""
        total = self.session.get_total_score()
        return f"Run complete!\nFinal score: {total}"

    def write_result(self, text: str) -> None:
        extra = self._cookbook_summary_text()
        lines: List[str] = []
        try:
            has_existing_text = self.log_text.index("end-1c") != "1.0"
        except tk.TclError:  # pragma: no cover - defensive guard
            has_existing_text = False
        if has_existing_text:
            lines.append("")
        lines.extend(text.splitlines())
        if extra:
            lines.append("")
            lines.extend(extra.splitlines())
        self._append_log_lines(lines)

    # ----------------- Gameplay actions -----------------
    def cook_selected(self) -> None:
        if not self.session:
            return
        if not self.selected_indices:
            messagebox.showwarning(
                "Incomplete selection",
                "Select at least one ingredient before cooking.",
            )
            return

        try:
            indices = sorted(self.selected_indices)
            outcome = self.session.play_turn(indices)
        except Exception as exc:  # pragma: no cover - user feedback path
            messagebox.showerror("Unable to cook selection", str(exc))
            return

        self.selected_indices.clear()
        self.update_selection_label()

        summary = self._format_outcome(outcome)
        self.write_result(summary)

        cookbook_entries = self.session.get_cookbook()
        if self.cookbook_tile:
            self.cookbook_tile.set_entries(cookbook_entries)
        self._update_cookbook_button()
        if self.cookbook_popup and self.cookbook_popup.winfo_exists():
            self.cookbook_popup.set_entries(cookbook_entries)

        self.render_hand()
        self.update_status()
        self.log_turn_points(outcome)
        self.append_events(self.session.consume_events())
        self.show_turn_summary_popup(outcome)
        self.maybe_prompt_new_chef()

        if self.session.is_finished():
            self.cook_button.configure(state="disabled")
            self.discard_button.configure(state="disabled")
            self.basket_button.configure(state="disabled")
            self.seasoning_button.configure(state="disabled")
            self.chef_button.configure(state="disabled")
            self._set_controls_active(True)
            self._close_recruit_dialog()
            messagebox.showinfo(
                "Run complete",
                f"Final score: {self.session.get_total_score()}",
            )
            summary_text = self._final_summary_text()
            if summary_text:
                self.write_result(summary_text)

    def discard_selected(self) -> None:
        if not self.session:
            return
        if not self.selected_indices:
            messagebox.showwarning(
                "No selection",
                "Select at least one ingredient to discard.",
            )
            return

        indices = sorted(self.selected_indices)
        try:
            removed, deck_refreshed = self.session.discard_indices(indices)
        except Exception as exc:  # pragma: no cover - user feedback path
            messagebox.showerror("Unable to discard ingredient", str(exc))
            return

        self.selected_indices.clear()
        self.update_selection_label()
        self.render_hand()
        self.update_status()

        events = self.session.consume_events()
        self.append_events(events)

        if removed:
            names = ", ".join(ingredient.name for ingredient in removed)
            if deck_refreshed:
                message = f"Discarded {names}. Market deck refreshed."
            else:
                replacement_text = "replacements" if len(removed) > 1 else "a replacement"
                message = f"Discarded {names} and drew {replacement_text}."
        else:
            message = "No ingredient was discarded."
        self.write_result(message)

        if self.session.is_finished():
            self.cook_button.configure(state="disabled")
            self.discard_button.configure(state="disabled")
            self.basket_button.configure(state="disabled")
            self.seasoning_button.configure(state="disabled")
            self.chef_button.configure(state="disabled")
            self._set_controls_active(True)
            self._close_recruit_dialog()

    def show_turn_summary_popup(self, outcome: TurnOutcome) -> None:
        if self.active_popup and self.active_popup.winfo_exists():
            self.active_popup.destroy()
        self.active_popup = None

        popup = tk.Toplevel(self.root)
        popup.title("Turn Summary")
        popup.transient(self.root)
        popup.resizable(False, False)
        popup.configure(bg="#10151a")

        def close_popup() -> None:
            if popup.winfo_exists():
                popup.destroy()
            if self.active_popup is popup:
                self.active_popup = None

        popup.protocol("WM_DELETE_WINDOW", close_popup)
        popup.bind("<Escape>", lambda _e: close_popup())

        glow_frame = tk.Frame(popup, bg="#edf1f7", padx=12, pady=12)
        glow_frame.pack(fill="both", expand=True)

        base_bg = "#ffffff"
        content = tk.Frame(glow_frame, bg=base_bg, padx=18, pady=16)
        content.pack(fill="both", expand=True)

        heading = tk.Label(
            content,
            text=(
                f"Turn {outcome.turn_number}/{outcome.total_turns}"
                f"  •  Round {outcome.round_index}/{outcome.total_rounds}"
                f"  •  Cook {outcome.cook_number}/{outcome.cooks_per_round}"
            ),
            font=("Helvetica", 15, "bold"),
            fg="#15202b",
            bg=base_bg,
            justify="left",
            anchor="w",
        )
        heading.pack(anchor="w", pady=(0, 8))

        score_change = outcome.final_score
        score_text = f"{score_change:+d} pts this turn"
        highlight_bg = "#ffe9a8"
        highlight_fg = "#1e2a33"
        if score_change < 0:
            highlight_bg = "#fdecea"
            highlight_fg = "#611a15"

        score_highlight = tk.Label(
            content,
            text=score_text,
            font=("Helvetica", 22, "bold"),
            fg=highlight_fg,
            bg=highlight_bg,
            padx=24,
            pady=16,
            anchor="center",
            justify="center",
        )
        score_highlight.pack(fill="x", pady=(0, 12))

        indicator_text: Optional[str] = None
        indicator_bg = "#e8f5e9"
        indicator_fg = "#1e4520"
        if outcome.dish_name:
            multiplier_value = f"{outcome.dish_multiplier:.2f}".rstrip("0").rstrip(".")
            indicator_text = f'"{outcome.dish_name}" x {multiplier_value}'
        elif not math.isclose(outcome.dish_multiplier, 1.0):
            indicator_text = (
                f"Dish multiplier applied: {format_multiplier(outcome.dish_multiplier)}"
            )
            if outcome.dish_multiplier < 1.0:
                indicator_bg = "#fdecea"
                indicator_fg = "#611a15"

        if indicator_text:
            indicator_container = tk.Frame(
                content,
                bg=indicator_bg,
                padx=16,
                pady=10,
            )
            indicator_container.pack(fill="x", pady=(0, 12))
            tk.Label(
                indicator_container,
                text=indicator_text,
                font=("Helvetica", 13, "bold"),
                fg=indicator_fg,
                bg=indicator_bg,
                anchor="w",
                justify="left",
            ).pack(anchor="w")

        if outcome.alerts:
            alert_container = tk.Frame(
                content,
                bg="#fdecea",
                padx=16,
                pady=12,
            )
            alert_container.pack(fill="x", pady=(0, 12))
            tk.Label(
                alert_container,
                text="Alerts:",
                font=("Helvetica", 12, "bold"),
                fg="#611a15",
                bg="#fdecea",
                anchor="w",
                justify="left",
            ).pack(anchor="w")
            for alert in outcome.alerts:
                tk.Label(
                    alert_container,
                    text=f"⚠️ {alert}",
                    font=("Helvetica", 10),
                    fg="#611a15",
                    bg="#fdecea",
                    wraplength=360,
                    justify="left",
                    anchor="w",
                ).pack(anchor="w", pady=(2, 0))

        if outcome.recipe_name:
            recipe_display = outcome.recipe_display_name or outcome.recipe_name
            if outcome.discovered_recipe and outcome.personal_discovery:
                banner_text = (
                    f"✨ Personal discovery: {recipe_display}! ✨"
                    " Added to your cookbook."
                )
            else:
                banner_text = f"✨ Recipe completed: {recipe_display}! ✨"
                if outcome.discovered_recipe:
                    banner_text += " Added to your cookbook."
            recipe_banner = tk.Label(
                content,
                text=banner_text,
                font=("Helvetica", 12, "bold"),
                fg="#a35d00",
                bg=base_bg,
                anchor="w",
                justify="left",
            )
            recipe_banner.pack(anchor="w", pady=(0, 8))

            if outcome.discovered_recipe:
                recipe_image = _load_recipe_image(
                    outcome.recipe_name,
                    recipe_display,
                    target_px=RECIPE_IMAGE_TARGET_PX,
                )
                if recipe_image is not None:
                    image_container = tk.Frame(content, bg=base_bg)
                    image_container.pack(anchor="center", pady=(0, 12))
                    image_label = tk.Label(
                        image_container,
                        image=recipe_image,
                        bg=base_bg,
                        bd=0,
                    )
                    image_label.image = recipe_image
                    image_label.pack(anchor="center")

        tk.Label(
            content,
            text="Cooked ingredients:",
            font=("Helvetica", 11, "bold"),
            fg="#1d2730",
            bg=base_bg,
            anchor="w",
        ).pack(anchor="w")

        ingredients_frame = tk.Frame(content, bg=base_bg)
        ingredients_frame.pack(anchor="w", fill="x", pady=(0, 10))

        if outcome.selected:
            for ingredient in outcome.selected:
                row = tk.Frame(ingredients_frame, bg=base_bg)
                row.pack(anchor="w", fill="x", pady=(0, 4))

                icon_container: Optional[tk.Frame] = None
                taste_label: Optional[tk.Label] = None

                taste_icon = _load_icon(
                    "taste", ingredient.taste, target_px=DIALOG_ICON_TARGET_PX
                )
                if taste_icon is not None:
                    if icon_container is None:
                        icon_container = tk.Frame(row, bg=base_bg)
                        icon_container.pack(side="left", padx=(0, 8))
                    taste_label = tk.Label(
                        icon_container, image=taste_icon, bg=base_bg
                    )
                    taste_label.image = taste_icon
                    taste_label.pack(side="top")

                family_icon = _load_icon(
                    "family", ingredient.family, target_px=DIALOG_ICON_TARGET_PX
                )
                if family_icon is not None:
                    if icon_container is None:
                        icon_container = tk.Frame(row, bg=base_bg)
                        icon_container.pack(side="left", padx=(0, 8))
                    family_label = tk.Label(
                        icon_container, image=family_icon, bg=base_bg
                    )
                    family_label.image = family_icon
                    family_label.pack(side="top")
                    if taste_label is not None:
                        taste_label.pack_configure(pady=(0, 4))

                text_frame = tk.Frame(row, bg=base_bg)
                text_frame.pack(side="left", fill="x", expand=True)

                tk.Label(
                    text_frame,
                    text=f"{ingredient.name} — Taste {ingredient.taste}, Value {ingredient.Value}",
                    font=("Helvetica", 10, "bold"),
                    fg="#1d2730",
                    bg=base_bg,
                    anchor="w",
                    justify="left",
                ).pack(anchor="w")

                tk.Label(
                    text_frame,
                    text=f"Family: {ingredient.family}",
                    font=("Helvetica", 10),
                    fg="#26313a",
                    bg=base_bg,
                    anchor="w",
                    justify="left",
                ).pack(anchor="w")
        else:
            tk.Label(
                ingredients_frame,
                text="• —",
                font=("Helvetica", 10),
                fg="#26313a",
                bg=base_bg,
                anchor="w",
                justify="left",
            ).pack(anchor="w")

        family_desc = outcome.family_pattern.replace("_", " ")
        points_lines = [
            f"Ingredient Value: {outcome.Value}",
            f"Family profile: {outcome.family_label} ({family_desc})",
        ]
        if outcome.dish_name:
            tier_text = f" [{outcome.dish_tier}]" if outcome.dish_tier else ""
            points_lines.append(
                "Dish classification: "
                f"{outcome.dish_name}{tier_text} — Dish multiplier "
                f"{format_multiplier(outcome.dish_multiplier)}"
            )
        else:
            points_lines.append(
                "Dish classification: None — Dish multiplier "
                f"{format_multiplier(outcome.dish_multiplier)}"
            )

        points_lines.append(
            f"Dish value before recipes: {outcome.dish_value:.2f}"
        )
        if outcome.recipe_name:
            points_lines.append(
                f"Recipe multiplier: {format_multiplier(outcome.recipe_multiplier)}"
            )
            if outcome.discovered_recipe:
                if outcome.personal_discovery:
                    base_text = ""
                    if self.session and outcome.recipe_name in self.session.data.recipe_by_name:
                        recipe = self.session.data.recipe_by_name[outcome.recipe_name]
                        base_text = (
                            f" Base multiplier starts at {format_multiplier(recipe.base_multiplier)}."
                        )
                    points_lines.append(
                        "Personal discovery! Recipe added to your cookbook." + base_text
                    )
                else:
                    points_lines.append("New recipe added to your cookbook!")
            if outcome.times_cooked_total:
                times = (
                    "time"
                    if outcome.times_cooked_total == 1
                    else "times"
                )
                points_lines.append(
                    f"Cooked {outcome.recipe_display_name or outcome.recipe_name} "
                    f"{outcome.times_cooked_total} {times} total."
                )
        else:
            points_lines.append("No recipe bonus this turn.")
        points_lines.append(
            f"Score gained this turn: {outcome.final_score:+d}"
        )

        chef_hits = (
            f"Chef key ingredients used: {outcome.chef_hits}/"
            f"{max(len(outcome.selected), 1)}"
        )
        points_lines.append(chef_hits)

        if outcome.deck_refreshed:
            points_lines.append("Deck refreshed for the next hand!")

        total_score = self.session.get_total_score() if self.session else outcome.final_score
        points_lines.append(f"Cumulative score: {total_score}")

        tk.Label(
            content,
            text="Points breakdown:",
            font=("Helvetica", 11, "bold"),
            fg="#1d2730",
            bg=base_bg,
            anchor="w",
        ).pack(anchor="w")

        tk.Label(
            content,
            text="\n".join(points_lines),
            font=("Helvetica", 10),
            fg="#26313a",
            bg=base_bg,
            justify="left",
            anchor="w",
        ).pack(anchor="w", fill="x", pady=(0, 12))

        ttk.Separator(content, orient="horizontal").pack(fill="x", pady=(0, 10))

        footer = tk.Frame(content, bg=base_bg)
        footer.pack(fill="x")

        ttk.Button(footer, text="OK", command=close_popup).pack(pady=(6, 0))

        popup.update_idletasks()
        self._center_popup(popup)

        if outcome.recipe_name and outcome.discovered_recipe:
            glow_colors = ["#ffe8a8", "#ffd56f", "#fff3c4", "#ffdba0"]
            self._animate_popup_highlight(glow_frame, glow_colors, cycles=10, delay=120)

        self.active_popup = popup

    def _center_popup(self, popup: tk.Toplevel) -> None:
        popup.update_idletasks()
        root_x = self.root.winfo_rootx()
        root_y = self.root.winfo_rooty()
        root_w = self.root.winfo_width()
        root_h = self.root.winfo_height()
        popup_w = popup.winfo_width()
        popup_h = popup.winfo_height()
        x = root_x + (root_w - popup_w) // 2
        y = root_y + (root_h - popup_h) // 2
        popup.geometry(f"+{max(x, 0)}+{max(y, 0)}")

    def _animate_popup_highlight(
        self, widget: tk.Widget, colors: Sequence[str], *, cycles: int = 6, delay: int = 140
    ) -> None:
        if not colors:
            return

        def step(index: int) -> None:
            if not widget.winfo_exists():
                return
            widget.configure(bg=colors[index % len(colors)])
            if index < cycles:
                widget.after(delay, lambda: step(index + 1))
            else:
                widget.configure(bg="#edf1f7")

        step(0)

    def maybe_prompt_new_chef(self) -> None:
        if not self.session or self.session.is_finished():
            self._update_chef_button()
            return
        if not self.session.can_recruit_chef():
            self._update_chef_button()
            return
        if self.recruit_dialog and self.recruit_dialog.winfo_exists():
            self._update_chef_button()
            return
        self._update_chef_button()
        self.show_recruit_dialog()

    def show_recruit_dialog(self) -> None:
        if not self.session:
            return
        available_chefs = self.session.available_chefs()
        available_seasonings = self.session.available_seasonings()
        if not (available_chefs or available_seasonings):
            self.session.skip_chef_recruitment()
            self.append_events(self.session.consume_events())
            return

        dialog = tk.Toplevel(self.root)
        dialog.title("Choose a Reward")
        dialog.transient(self.root)
        dialog.resizable(False, False)
        self.recruit_dialog = dialog

        frame = ttk.Frame(dialog, padding=16)
        frame.pack(fill="both", expand=True)
        frame.columnconfigure(0, weight=1)
        frame.rowconfigure(1, weight=1)

        ttk.Label(
            frame,
            text="Select a new chef or seasoning wildcard to boost your kitchen:",
            justify="left",
            wraplength=360,
        ).grid(row=0, column=0, sticky="w")

        tiles_frame = ttk.Frame(frame)
        tiles_frame.grid(row=1, column=0, sticky="nsew", pady=(12, 0))
        tiles_frame.columnconfigure(0, weight=1)
        tiles_frame.columnconfigure(1, weight=1)

        chef_tile = ttk.Frame(tiles_frame, style="Tile.TFrame", padding=(14, 12))
        chef_tile.grid(row=0, column=0, sticky="nsew", padx=(0, 12))

        ttk.Label(
            chef_tile,
            text="👩‍🍳 Recruit Chef",
            style="TileHeader.TLabel",
            anchor="w",
            justify="left",
        ).pack(anchor="w")
        chef_desc = ttk.Label(
            chef_tile,
            text="Add a random chef to unlock new key ingredients and recipe boosts.",
            style="TileInfo.TLabel",
            wraplength=200,
            justify="left",
        )
        chef_desc.pack(anchor="w", pady=(8, 0))
        chef_count_var = tk.StringVar()
        chef_count_label = ttk.Label(
            chef_tile,
            textvariable=chef_count_var,
            style="TileSub.TLabel",
            wraplength=200,
            justify="left",
        )
        chef_count_label.pack(anchor="w", pady=(12, 0))

        seasoning_tile = ttk.Frame(tiles_frame, style="Tile.TFrame", padding=(14, 12))
        seasoning_tile.grid(row=0, column=1, sticky="nsew")

        ttk.Label(
            seasoning_tile,
            text="🧂 Claim Seasoning",
            style="TileHeader.TLabel",
            anchor="w",
            justify="left",
        ).pack(anchor="w")
        seasoning_desc = ttk.Label(
            seasoning_tile,
            text="Draw a random seasoning that can complete any missing taste in a combo.",
            style="TileInfo.TLabel",
            wraplength=200,
            justify="left",
        )
        seasoning_desc.pack(anchor="w", pady=(8, 0))
        seasoning_count_var = tk.StringVar()
        seasoning_count_label = ttk.Label(
            seasoning_tile,
            textvariable=seasoning_count_var,
            style="TileSub.TLabel",
            wraplength=200,
            justify="left",
        )
        seasoning_count_label.pack(anchor="w", pady=(12, 0))

        status_var = tk.StringVar(value="")
        status_label = ttk.Label(
            frame,
            textvariable=status_var,
            style="TileSub.TLabel",
            wraplength=360,
            justify="left",
        )
        status_label.grid(row=2, column=0, sticky="ew", pady=(12, 0))

        button_frame = ttk.Frame(frame)
        button_frame.grid(row=3, column=0, sticky="e", pady=(12, 0))

        def close_dialog() -> None:
            if dialog.winfo_exists():
                dialog.destroy()
            if self.recruit_dialog is dialog:
                self.recruit_dialog = None

        def set_tile_cursor(tile: tk.Widget, enabled: bool) -> None:
            cursor = "hand2" if enabled else "X_cursor"
            try:
                tile.configure(cursor=cursor)
            except tk.TclError:
                pass
            for child in tile.winfo_children():
                try:
                    child.configure(cursor=cursor)
                except tk.TclError:
                    continue

        def refresh_tile_states() -> None:
            if not self.session:
                return
            chef_remaining = len(self.session.available_chefs())
            seasoning_remaining = len(self.session.available_seasonings())
            if chef_remaining:
                chef_count_var.set(f"{chef_remaining} chef{'s' if chef_remaining != 1 else ''} available.")
            else:
                chef_count_var.set("All chefs recruited.")
            if seasoning_remaining:
                seasoning_count_var.set(
                    f"{seasoning_remaining} seasoning{'s' if seasoning_remaining != 1 else ''} remaining."
                )
            else:
                seasoning_count_var.set("All seasonings collected.")
            set_tile_cursor(chef_tile, chef_remaining > 0)
            set_tile_cursor(seasoning_tile, seasoning_remaining > 0)

        def choose_chef() -> None:
            if not self.session:
                return
            chef = self.session.random_available_chef()
            if not chef:
                status_var.set("All chefs have already joined your team.")
                refresh_tile_states()
                return
            try:
                self.session.add_chef(chef)
            except Exception as exc:  # pragma: no cover - user feedback path
                messagebox.showerror("Cannot recruit chef", str(exc))
                close_dialog()
                return
            self.selected_indices.clear()
            self.update_selection_label()
            self.render_hand()
            self.update_status()
            if self.cookbook_tile:
                self.cookbook_tile.set_entries(self.session.get_cookbook())
            if self.team_tile:
                self.team_tile.set_team(self.session.chefs, self.session.max_chefs)
            if self.seasoning_tile:
                self.seasoning_tile.set_seasonings(
                    self.session.get_seasonings(),
                    len(self.session.available_seasonings()),
                )
            self.append_events(self.session.consume_events())
            self._update_chef_button()
            self._update_seasoning_button()
            messagebox.showinfo("Chef Recruited", f"{chef.name} joins your team!")
            close_dialog()

        def choose_seasoning() -> None:
            if not self.session:
                return
            seasoning = self.session.random_available_seasoning()
            if not seasoning:
                status_var.set("All seasonings have already been collected.")
                refresh_tile_states()
                return
            try:
                self.session.add_seasoning(seasoning)
            except Exception as exc:  # pragma: no cover - user feedback path
                messagebox.showerror("Cannot add seasoning", str(exc))
                close_dialog()
                return
            if self.seasoning_tile:
                self.seasoning_tile.set_seasonings(
                    self.session.get_seasonings(),
                    len(self.session.available_seasonings()),
                )
            self.append_events(self.session.consume_events())
            display_name = seasoning.display_name or seasoning.name
            perk_text = seasoning.perk.strip()
            if perk_text:
                message = f"You secured {display_name}!\n\n{perk_text}"
            else:
                message = f"You secured {display_name}!"
            self._update_seasoning_button(seasoning)
            self._refresh_seasoning_popup()
            self._update_chef_button()
            messagebox.showinfo("Seasoning Collected", message)
            close_dialog()

        def make_clickable(tile: tk.Widget, command: Callable[[], None]) -> None:
            def handler(_event: tk.Event) -> None:
                command()

            tile.bind("<Button-1>", handler)
            for child in tile.winfo_children():
                child.bind("<Button-1>", handler)

        def on_skip() -> None:
            if self.session:
                self.session.skip_chef_recruitment()
                self.append_events(self.session.consume_events())
                self._update_chef_button()
            close_dialog()

        make_clickable(chef_tile, choose_chef)
        make_clickable(seasoning_tile, choose_seasoning)

        ttk.Button(button_frame, text="Skip", command=on_skip).grid(row=0, column=0)

        refresh_tile_states()

        dialog.protocol("WM_DELETE_WINDOW", on_skip)
        dialog.bind("<Escape>", lambda _e: on_skip())
        dialog.grab_set()
        self._center_popup(dialog)

    def _format_outcome(self, outcome: TurnOutcome) -> str:
        parts = [
            f"Turn {outcome.turn_number}/{outcome.total_turns} — "
            f"Round {outcome.round_index}/{outcome.total_rounds}, "
            f"Cook {outcome.cook_number}/{outcome.cooks_per_round}",
            "",
        ]
        parts.append("Cooked selection:")
        for ingredient in outcome.selected:
            parts.append(
                f"  • {ingredient.name} (Taste: {ingredient.taste}, Value: {ingredient.Value})"
            )
        parts.append("")
        parts.append(f"Total Value: {outcome.Value}")
        parts.append(
            f"Family profile: {outcome.family_label}"
            f" ({outcome.family_pattern.replace('_', ' ')})"
        )
        if outcome.dish_name:
            tier_text = f" [{outcome.dish_tier}]" if outcome.dish_tier else ""
            parts.append(
                f"Dish classification: {outcome.dish_name}{tier_text}"
                f" — Dish multiplier {format_multiplier(outcome.dish_multiplier)}"
            )
        else:
            parts.append(
                "Dish classification: None — Dish multiplier "
                f"{format_multiplier(outcome.dish_multiplier)}"
            )
        parts.append(
            f"Dish value before recipe bonus: {outcome.dish_value:.2f}"
        )
        if outcome.alerts:
            parts.append("")
            for alert in outcome.alerts:
                parts.append(f"⚠️  {alert}")
        if outcome.recipe_name:
            recipe_display = outcome.recipe_display_name or outcome.recipe_name
            parts.append(
                f"Recipe completed: {recipe_display} (x{outcome.recipe_multiplier:.2f})"
            )
            if outcome.discovered_recipe:
                if outcome.personal_discovery:
                    parts.append("Personal discovery added to your cookbook!")
                else:
                    parts.append("New recipe added to your cookbook!")
            if outcome.times_cooked_total:
                parts.append(
                    f"Total times cooked: {outcome.times_cooked_total}"
                )
        else:
            parts.append("No recipe completed this turn.")
        base_text = f"base Value: {outcome.base_score}"
        parts.append(
            f"Score gained: {outcome.final_score:+d} ({base_text})"
        )
        parts.append(
            f"Chef key ingredients used: {outcome.chef_hits}/{max(len(outcome.selected), 1)}"
        )
        if outcome.deck_refreshed:
            parts.append("Deck refreshed for the next turn.")

        parts.append("")
        parts.append(f"Cumulative score: {self.session.get_total_score()}")
        return "\n".join(parts)


def main() -> None:
    root = tk.Tk()
    app = FoodGameApp(root)
    root.mainloop()


if __name__ == "__main__":
    main()<|MERGE_RESOLUTION|>--- conflicted
+++ resolved
@@ -51,18 +51,11 @@
 # Some historical bundles of the simulator stored recipe artwork in a directory
 # spelled ``recipies``.  Newer builds use the correctly spelled ``recipes``
 # folder, but we still want to support the existing assets without requiring
-<<<<<<< HEAD
-# players to rename files manually.  We therefore search both locations at
-# runtime, preferring the modern directory while gracefully falling back to the
-# legacy one whenever a specific asset is missing.
-_LEGACY_RECIPE_ASSET_DIR = ASSET_DIR / "recipies"
-=======
 # players to rename files manually.  If the preferred directory is missing we
 # fall back to the legacy location.
 _LEGACY_RECIPE_ASSET_DIR = ASSET_DIR / "recipies"
 if not RECIPE_ASSET_DIR.exists() and _LEGACY_RECIPE_ASSET_DIR.exists():
     RECIPE_ASSET_DIR = _LEGACY_RECIPE_ASSET_DIR
->>>>>>> 5e9fc919
 
 
 TASTE_ICON_FILES: Mapping[str, str] = {
@@ -219,46 +212,6 @@
     recipe_name: str, display_name: Optional[str] = None
 ) -> Optional[Path]:
     candidates = _candidate_image_basenames((recipe_name, display_name))
-<<<<<<< HEAD
-    if not candidates:
-        return None
-
-    extensions = (".png", ".jpg", ".jpeg", ".gif")
-    extension_set = {ext.lower() for ext in extensions}
-    directories = _recipe_asset_directories()
-
-    # First attempt exact filename matches for the common variants.
-    for directory in directories:
-        for base in candidates:
-            for ext in extensions:
-                path = directory / f"{base}{ext}"
-                if path.exists():
-                    return path
-
-    # Fall back to a case-insensitive lookup so ``CheesyTomatoStack.PNG`` or
-    # similar assets are still discovered.
-    lowered = [value.lower() for value in candidates]
-    for directory in directories:
-        try:
-            entries = list(directory.iterdir())
-        except OSError:
-            continue
-
-        matching: Dict[str, Path] = {}
-        for entry in entries:
-            if not entry.is_file():
-                continue
-            suffix = entry.suffix.lower()
-            if suffix not in extension_set:
-                continue
-            key = entry.stem.lower()
-            matching.setdefault(key, entry)
-
-        for base in lowered:
-            path = matching.get(base)
-            if path is not None:
-                return path
-=======
     extensions = (".png", ".jpg", ".jpeg", ".gif")
     for base in candidates:
         for ext in extensions:
@@ -266,7 +219,6 @@
                 path = directory / f"{base}{ext}"
                 if path.exists():
                     return path
->>>>>>> 5e9fc919
     return None
 
 
