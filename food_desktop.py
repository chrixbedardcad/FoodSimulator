--- conflicted
+++ resolved
@@ -3538,8 +3538,6 @@
         self.action_frame.grid(row=2, column=0, sticky="ew", pady=(12, 0))
         self.action_frame.columnconfigure(0, weight=1)
         self.action_frame.columnconfigure(1, weight=1)
-<<<<<<< HEAD
-=======
 
     def _refresh_score_details(self) -> None:
         target_text = "Target Score: —"
@@ -3552,7 +3550,6 @@
         self.target_score_var.set(target_text)
         self.run_score_detail_var.set(f"Run Score: {run_total}")
         self.lifetime_score_var.set(f"Lifetime Score: {self._lifetime_total_score}")
->>>>>>> 76c5918a
 
         self.cook_button = ttk.Button(
             self.action_frame,
@@ -3686,8 +3683,6 @@
         self.chef_button.grid(row=0, column=4, sticky="ew")
 
         self._update_cookbook_button()
-<<<<<<< HEAD
-=======
 
     def _refresh_score_details(self) -> None:
         target_text = "Target Score: —"
@@ -3703,7 +3698,6 @@
         self._update_cookbook_button()
         self._update_seasoning_button(None)
         self._update_chef_button()
->>>>>>> 76c5918a
 
         self.log_panel = ttk.Frame(self.game_frame)
         self.log_panel.grid(row=3, column=0, sticky="nsew", pady=(12, 0))
