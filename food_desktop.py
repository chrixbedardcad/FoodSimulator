--- conflicted
+++ resolved
@@ -3537,8 +3537,6 @@
         self.action_frame.grid(row=2, column=0, sticky="ew", pady=(12, 0))
         self.action_frame.columnconfigure(0, weight=1)
         self.action_frame.columnconfigure(1, weight=1)
-<<<<<<< HEAD
-=======
 
     def _refresh_score_details(self) -> None:
         target_text = "Target Score: —"
@@ -3551,7 +3549,6 @@
         self.target_score_var.set(target_text)
         self.run_score_detail_var.set(f"Run Score: {run_total}")
         self.lifetime_score_var.set(f"Lifetime Score: {self._lifetime_total_score}")
->>>>>>> ec7bf830
 
         self.cook_button = ttk.Button(
             self.action_frame,
@@ -3685,8 +3682,6 @@
         self.chef_button.grid(row=0, column=4, sticky="ew")
 
         self._update_cookbook_button()
-<<<<<<< HEAD
-=======
 
     def _refresh_score_details(self) -> None:
         target_text = "Target Score: —"
@@ -3702,7 +3697,6 @@
         self._update_cookbook_button()
         self._update_seasoning_button(None)
         self._update_chef_button()
->>>>>>> ec7bf830
 
         self.log_panel = ttk.Frame(self.game_frame)
         self.log_panel.grid(row=3, column=0, sticky="ew", pady=(12, 0))
