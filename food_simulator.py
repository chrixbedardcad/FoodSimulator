--- conflicted
+++ resolved
@@ -68,9 +68,6 @@
     with open(txt_path, "w", encoding="utf-8") as handle:
         handle.write(format_report_header())
         handle.write("\n")
-<<<<<<< HEAD
-        for key, value in iter_summary_items(summary):
-=======
         multiplier_keys = {
             "avg_taste_multiplier",
             "avg_recipe_multiplier",
@@ -79,7 +76,6 @@
         for key, value in summary.items():
             if key in multiplier_keys:
                 continue
->>>>>>> ab6ca203
             handle.write(f"{key}: {format_summary_value(value)}\n")
 
         multiplier_sections = [
@@ -218,11 +214,7 @@
     summary["rules_version"] = RULES_VERSION
 
     print(f"=== SUMMARY (Rules v{RULES_VERSION}) ===")
-<<<<<<< HEAD
-    for key, value in iter_summary_items(summary):
-=======
     for key, value in summary.items():
->>>>>>> ab6ca203
         print(f"{key}: {format_summary_value(value)}")
 
     paths = write_report_files(args.out, summary, ingredient_totals, taste_totals, recipe_totals, scores)
