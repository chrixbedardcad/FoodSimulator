--- conflicted
+++ resolved
@@ -114,15 +114,6 @@
     assert round_state.lost
 
 
-<<<<<<< HEAD
-def test_loss_when_hand_cannot_be_filled(game_data: GameData) -> None:
-    round_state = make_round(game_data, ["Basil", "Honey"], hand_size=3)
-
-    assert round_state.lost
-
-
-=======
->>>>>>> 51ace9e3
 def test_loss_checked_after_play_attempt(game_data: GameData) -> None:
     round_state = make_round(
         game_data,
